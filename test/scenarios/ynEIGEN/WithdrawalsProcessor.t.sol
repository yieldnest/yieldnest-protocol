// SPDX-License-Identifier: BSD 3-Clause License
pragma solidity ^0.8.24;

import {TransparentUpgradeableProxy} from
    "lib/openzeppelin-contracts/contracts/proxy/transparent/TransparentUpgradeableProxy.sol";
import {IERC20} from "lib/openzeppelin-contracts/contracts/token/ERC20/IERC20.sol";
import {IStrategy} from "lib/eigenlayer-contracts/src/contracts/interfaces/IStrategy.sol";

import {ITokenStakingNode} from "../../../src/interfaces/ITokenStakingNode.sol";
import {IWithdrawalsProcessor} from "../../../src/interfaces/IWithdrawalsProcessor.sol";

import {WithdrawalsProcessor} from "../../../src/ynEIGEN/WithdrawalsProcessor.sol";

import "./ynLSDeScenarioBaseTest.sol";

contract WithdrawalsProcessorForkTest is ynLSDeScenarioBaseTest {

    uint256 tokenId;

    bool private _setup = true;

    IWithdrawalsProcessor public withdrawalsProcessor;

    IStrategy private _stethStrategy;
    IStrategy private _oethStrategy;
    IStrategy private _sfrxethStrategy;

    address public constant user = address(0x42069);
    address public constant owner = address(0x42069420);
    address public constant keeper = address(0x4206942069);
    address public constant bufferSetter = address(0x420694206942);

    function setUp() public virtual override {
        super.setUp();

        // deal assets to user
        {
            deal({token: chainAddresses.lsd.WSTETH_ADDRESS, to: user, give: 1000 ether});
            deal({token: chainAddresses.lsd.WOETH_ADDRESS, to: user, give: 1000 ether});
            deal({token: chainAddresses.lsd.SFRXETH_ADDRESS, to: user, give: 1000 ether});
        }

        // deploy withdrawalsProcessor
        {
            withdrawalsProcessor = new WithdrawalsProcessor(
                address(withdrawalQueueManager),
                address(tokenStakingNodesManager),
                address(assetRegistry),
                address(eigenStrategyManager),
                address(delegationManager),
                address(yneigen),
                address(redemptionAssetsVault),
                address(wrapper),
                chainAddresses.lsd.STETH_ADDRESS,
                chainAddresses.lsd.WSTETH_ADDRESS,
                chainAddresses.lsd.OETH_ADDRESS,
                chainAddresses.lsd.WOETH_ADDRESS
            );

            withdrawalsProcessor = WithdrawalsProcessor(
                address(
                    new TransparentUpgradeableProxy(address(withdrawalsProcessor), actors.admin.PROXY_ADMIN_OWNER, "")
                )
            );

            WithdrawalsProcessor(address(withdrawalsProcessor)).initialize(owner, keeper);

            WithdrawalsProcessor(address(withdrawalsProcessor)).initializeV2(bufferSetter, 1 ether);
        }

        // grant roles to withdrawalsProcessor
        {
            vm.startPrank(actors.wallets.YNSecurityCouncil);
            eigenStrategyManager.grantRole(
                eigenStrategyManager.STAKING_NODES_WITHDRAWER_ROLE(), address(withdrawalsProcessor)
            );
            eigenStrategyManager.grantRole(
                eigenStrategyManager.WITHDRAWAL_MANAGER_ROLE(), address(withdrawalsProcessor)
            );
            withdrawalQueueManager.grantRole(
                withdrawalQueueManager.REQUEST_FINALIZER_ROLE(), address(withdrawalsProcessor)
            );
            vm.stopPrank();
        }

        // set some vars
        {
            _stethStrategy = IStrategy(chainAddresses.lsdStrategies.STETH_STRATEGY_ADDRESS);
            _oethStrategy = IStrategy(chainAddresses.lsdStrategies.OETH_STRATEGY_ADDRESS);
            _sfrxethStrategy = IStrategy(chainAddresses.lsdStrategies.SFRXETH_STRATEGY_ADDRESS);
        }
    }

    function testSatisfyAllWithdrawals() public {
        if (_isOngoingWithdrawals()) return;

        uint256 _amount = 10 ether;
        if (_setup) setup_(_amount);

        // queue withdrawals until `shouldQueueWithdrawals() == false`
        {
            assertTrue(withdrawalsProcessor.shouldQueueWithdrawals(), "testSatisfyAllWithdrawals: E0");

            while (withdrawalsProcessor.shouldQueueWithdrawals()) {
                IWithdrawalsProcessor.QueueWithdrawalsArgs memory _args = withdrawalsProcessor.getQueueWithdrawalsArgs();
                vm.prank(keeper);
                withdrawalsProcessor.queueWithdrawals(_args);
            }

            assertFalse(withdrawalsProcessor.shouldQueueWithdrawals(), "testSatisfyAllWithdrawals: E1");
            assertApproxEqAbs(
                withdrawalsProcessor.getTotalQueuedWithdrawals() + redemptionAssetsVault.availableRedemptionAssets(),
                withdrawalQueueManager.pendingRequestedRedemptionAmount(),
                1e4,
                "testSatisfyAllWithdrawals: E2"
            );
        }

        // skip withdrawal delay
        {
            assertFalse(withdrawalsProcessor.shouldCompleteQueuedWithdrawals(), "testSatisfyAllWithdrawals: E3");
            vm.roll(block.number + delegationManager.minWithdrawalDelayBlocks() + 1);
        }

        // complete withdrawals until `shouldCompleteQueuedWithdrawals() == false`
        {
            assertTrue(withdrawalsProcessor.shouldCompleteQueuedWithdrawals(), "testSatisfyAllWithdrawals: E4");
            assertTrue(_isOngoingWithdrawals(), "testSatisfyAllWithdrawals: E5");

            while (withdrawalsProcessor.shouldCompleteQueuedWithdrawals()) {
                vm.prank(keeper);
                withdrawalsProcessor.completeQueuedWithdrawals();
            }

            assertFalse(withdrawalsProcessor.shouldCompleteQueuedWithdrawals(), "testSatisfyAllWithdrawals: E6");
            assertFalse(_isOngoingWithdrawals(), "testSatisfyAllWithdrawals: E7");
        }

        // process principal withdrawals until `shouldProcessPrincipalWithdrawals() == false`
        {
            assertTrue(withdrawalsProcessor.shouldProcessPrincipalWithdrawals(), "testSatisfyAllWithdrawals: E8");

            while (withdrawalsProcessor.shouldProcessPrincipalWithdrawals()) {
                vm.prank(keeper);
                withdrawalsProcessor.processPrincipalWithdrawals();
            }

            assertFalse(withdrawalsProcessor.shouldProcessPrincipalWithdrawals(), "testSatisfyAllWithdrawals: E9");
            assertApproxEqAbs(withdrawalsProcessor.getTotalQueuedWithdrawals(), 0, 100, "testSatisfyAllWithdrawals: E10");
            assertApproxEqAbs(
                redemptionAssetsVault.availableRedemptionAssets(),
                withdrawalQueueManager.pendingRequestedRedemptionAmount(),
<<<<<<< HEAD
                1e4,
=======
                0.01 ether,
>>>>>>> f1f52e38
                "testSatisfyAllWithdrawals: E11"
            );
        }

        // make sure nodes balances are roughly the same
        {
            ITokenStakingNode[] memory _nodes = tokenStakingNodesManager.getAllNodes();
            uint256 _stethStrategyShares = _stethStrategy.shares(address(_nodes[0]));
            uint256 _oethStrategyShares;
            if (!_isHolesky()) _oethStrategyShares = _oethStrategy.shares(address(_nodes[0]));
            uint256 _sfrxethStrategyShares = _sfrxethStrategy.shares(address(_nodes[0]));
            for (uint256 i = 0; i < _nodes.length; i++) {
                assertApproxEqAbs(
                    _stethStrategy.shares(address(_nodes[i])),
                    _stethStrategyShares,
                    100,
                    "testSatisfyAllWithdrawals: E12"
                );
                if (!_isHolesky()) {
                    assertApproxEqAbs(
                        _oethStrategy.shares(address(_nodes[i])), _oethStrategyShares, 1e4, "testSatisfyAllWithdrawals: E13"
                    );
                }
                assertApproxEqAbs(
                    _sfrxethStrategy.shares(address(_nodes[i])),
                    _sfrxethStrategyShares,
                    100,
                    "testSatisfyAllWithdrawals: E14"
                );
            }
        }
    }

    //
    // private helpers
    //

    // (1) user request withdrawal
    function setup_(
        uint256 _amount
    ) private {
        vm.assume(_amount > 1 ether && _amount < 100 ether);

        // user deposit

        uint256 _len = _isHolesky() ? 2 : 3;
        uint256[] memory _amounts = new uint256[](_len);
        IERC20[] memory _assetsToDeposit = new IERC20[](_len);
        {
            _assetsToDeposit[0] = IERC20(chainAddresses.lsd.WSTETH_ADDRESS);
            _assetsToDeposit[1] = IERC20(chainAddresses.lsd.SFRXETH_ADDRESS);
            if (!_isHolesky()) _assetsToDeposit[2] = IERC20(chainAddresses.lsd.WOETH_ADDRESS);

            _amounts[0] = _amount;
            _amounts[1] = _amount;
            if (!_isHolesky()) _amounts[2] = _amount;

            vm.startPrank(user);
            for (uint256 i = 0; i < _len; i++) {
                _assetsToDeposit[i].approve(address(yneigen), _amounts[i]);
                yneigen.deposit(_assetsToDeposit[i], _amounts[i], user);
            }
            vm.stopPrank();
        }

        // stake assets equaly to all nodes
        {
            ITokenStakingNode[] memory _nodes = tokenStakingNodesManager.getAllNodes();

            _amounts[0] = _amount / _nodes.length;
            _amounts[1] = _amount / _nodes.length;
            if (!_isHolesky()) _amounts[2] = _amount / _nodes.length;

            for (uint256 i = 0; i < _nodes.length; i++) {
                vm.startPrank(actors.ops.STRATEGY_CONTROLLER);
                eigenStrategyManager.stakeAssetsToNode(_nodes[i].nodeId(), _assetsToDeposit, _amounts);
                vm.stopPrank();
            }
        }

        // request withdrawl
        {
            uint256 _balance = yneigen.balanceOf(user);
            vm.startPrank(user);
            yneigen.approve(address(withdrawalQueueManager), _balance);
            tokenId = withdrawalQueueManager.requestWithdrawal(_balance);
            vm.stopPrank();
        }
    }

    function _isOngoingWithdrawals() private returns (bool) {
        IERC20[] memory _assets = assetRegistry.getAssets();
        ITokenStakingNode[] memory _nodes = tokenStakingNodesManager.getAllNodes();
        for (uint256 i = 0; i < _assets.length; ++i) {
            for (uint256 j = 0; j < _nodes.length; ++j) {
                if (_isHolesky() && _assets[i] == IERC20(chainAddresses.lsd.WOETH_ADDRESS)) continue;
                if (_nodes[j].queuedShares(eigenStrategyManager.strategies(_assets[i])) > 0) return true;
            }
        }
        return false;
    }

}<|MERGE_RESOLUTION|>--- conflicted
+++ resolved
@@ -150,11 +150,7 @@
             assertApproxEqAbs(
                 redemptionAssetsVault.availableRedemptionAssets(),
                 withdrawalQueueManager.pendingRequestedRedemptionAmount(),
-<<<<<<< HEAD
-                1e4,
-=======
                 0.01 ether,
->>>>>>> f1f52e38
                 "testSatisfyAllWithdrawals: E11"
             );
         }
