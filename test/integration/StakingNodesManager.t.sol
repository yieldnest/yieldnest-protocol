--- conflicted
+++ resolved
@@ -16,13 +16,6 @@
 import {TestStakingNodesManagerV2} from "test/mocks/TestStakingNodesManagerV2.sol";
 import {StakingNodeTestBase} from "./StakingNodeTestBase.sol";
 import {IAccessControl} from "lib/openzeppelin-contracts/contracts/access/IAccessControl.sol";
-<<<<<<< HEAD
-=======
-
-import "forge-std/console.sol";
-
-
->>>>>>> b1415767
 
 contract StakingNodesManagerStakingNodeCreation is IntegrationBaseTest {
 
@@ -84,23 +77,11 @@
         stakingNodesManager.createStakingNode();
     }
 
-<<<<<<< HEAD
     function testRevertIfRegisterStakingNodeWithZeroAddressBeacon() public {
-=======
-    function testRevertIfCreateStakingNodeWithZeroAddressBeacon() public {
->>>>>>> b1415767
         // Attempt to create a staking node with a zero address beacon should fail
         vm.expectRevert(abi.encodeWithSelector(StakingNodesManager.ZeroAddress.selector));
         vm.prank(actors.admin.STAKING_ADMIN);
-<<<<<<< HEAD
-        vm.expectRevert(StakingNodesManager.ZeroAddress.selector);
         stakingNodesManager.registerStakingNodeImplementationContract(address(0));
-=======
-        stakingNodesManager.registerStakingNodeImplementationContract(address(0));
-        
-        vm.prank(actors.ops.STAKING_NODE_CREATOR);
-        stakingNodesManager.createStakingNode();
->>>>>>> b1415767
     }
 
     function testRevertIfCreateStakingNodeWithoutStakingNodeCreatorRole() public {
@@ -169,17 +150,10 @@
     }
 
     function testRevertIfRegisterStakingNodeImplementationTwice() public {
-<<<<<<< HEAD
         address initialImplementation = address(new TestStakingNodeV2());
         vm.prank(actors.admin.STAKING_ADMIN);
         vm.expectRevert(abi.encodeWithSelector(StakingNodesManager.BeaconImplementationAlreadyExists.selector));
         stakingNodesManager.registerStakingNodeImplementationContract(initialImplementation);
-=======
-        address newImplementation = address(new TestStakingNodeV2());
-        vm.expectRevert(abi.encodeWithSelector(StakingNodesManager.BeaconImplementationAlreadyExists.selector));
-        vm.prank(actors.admin.STAKING_ADMIN);
-        stakingNodesManager.registerStakingNodeImplementationContract(newImplementation);
->>>>>>> b1415767
     }
 
     function testIsStakingNodesAdmin() public {
