--- conflicted
+++ resolved
@@ -142,12 +142,8 @@
 
 // // contract StakingNodeEigenPod is StakingNodeTestBase {
 
-<<<<<<< HEAD
-// //     function testCreateNodeAndVerifyPodStateIsValid() public {
-=======
-    // FIXME: update or delete to accomdate for M3
-    function skip_estCreateNodeAndVerifyPodStateIsValid() public {
->>>>>>> ee84bf47
+ //   // FIXME: update or delete to accomdate for M3
+//     function skip_estCreateNodeAndVerifyPodStateIsValid() public {
 
 // //         uint depositAmount = 32 ether;
 
@@ -203,12 +199,8 @@
 // // contract StakingNodeWithdrawNonBeaconChainETHBalanceWei is StakingNodeTestBase {
 // //     using stdStorage for StdStorage;
 
-<<<<<<< HEAD
-// //     function testWithdrawNonBeaconChainETHBalanceWeiAndProcessNonBeaconChainETHWithdrawals() public {
-=======
-    // FIXME: update or delete to accomdate for M3
-    function skip_testWithdrawNonBeaconChainETHBalanceWeiAndProcessNonBeaconChainETHWithdrawals() public {
->>>>>>> ee84bf47
+//    // FIXME: update or delete to accomdate for M3
+//   function skip_testWithdrawNonBeaconChainETHBalanceWeiAndProcessNonBeaconChainETHWithdrawals() public {
 
 // //         (IStakingNode stakingNodeInstance, IEigenPod eigenPodInstance) = setupStakingNode(32 ether);
 
@@ -239,12 +231,8 @@
 // //         assertEq(rewardsAmount, rewardsSweeped, "Rewards amount does not match expected value");
 // //     }
 
-<<<<<<< HEAD
-// //    function testWithdrawNonBeaconChainETHBalanceWeiAndProcessNonBeaconChainETHWithdrawalsForALargeAmount() public {
-=======
-    // FIXME: update or delete to accomdate for M3
-   function skip_testWithdrawNonBeaconChainETHBalanceWeiAndProcessNonBeaconChainETHWithdrawalsForALargeAmount() public {
->>>>>>> ee84bf47
+//    // FIXME: update or delete to accomdate for M3
+//   function skip_testWithdrawNonBeaconChainETHBalanceWeiAndProcessNonBeaconChainETHWithdrawalsForALargeAmount() public {
 
 // //         (IStakingNode stakingNodeInstance, IEigenPod eigenPodInstance) = setupStakingNode(32 ether);
 
@@ -276,12 +264,8 @@
 // //         assertEq(rewardsAmount, rewardsSweeped, "Rewards amount does not match expected value");
 // //     }
 
-<<<<<<< HEAD
-// //    function testProcessNonBeaconChainETHWithdrawalsWithExistingValidatorPrincipal() public {
-=======
-    // FIXME: update or delete to accomdate for M3
-   function skip_testProcessNonBeaconChainETHWithdrawalsWithExistingValidatorPrincipal() public {
->>>>>>> ee84bf47
+//     // FIXME: update or delete to accomdate for M3
+//    function skip_testProcessNonBeaconChainETHWithdrawalsWithExistingValidatorPrincipal() public {
 
 // //        uint256 activeValidators = 5;
 
@@ -317,12 +301,8 @@
 // //         assertEq(rewardsAmount, rewardsSweeped, "Rewards amount does not match expected value");
 // //     }
 
-<<<<<<< HEAD
-// //     function testProcessNonBeaconChainETHWithdrawalsWhenETHArrivesFromBeaconChainAsWell() public {
-=======
-    // FIXME: update or delete to accomdate for M3
-    function skip_testProcessNonBeaconChainETHWithdrawalsWhenETHArrivesFromBeaconChainAsWell() public {
->>>>>>> ee84bf47
+    // // FIXME: update or delete to accomdate for M3
+    // function skip_testProcessNonBeaconChainETHWithdrawalsWhenETHArrivesFromBeaconChainAsWell() public {
 
 // //        uint256 activeValidators = 5;
 
@@ -383,12 +363,8 @@
 //         stakingNodesManager.upgradeStakingNodeImplementation(newMockStakingNodeImplementation);
 //     }
 
-<<<<<<< HEAD
-//     function skiptestVerifyWithdrawalCredentialsRevertingWhenPaused() public {
-=======
-    // FIXME: update or delete to accomdate for M3
-    function skiptestVerifyWithdrawalCredentialsRevertingWhenPaused() public {
->>>>>>> ee84bf47
+    // // FIXME: update or delete to accomdate for M3
+    // function skiptestVerifyWithdrawalCredentialsRevertingWhenPaused() public {
 
 //         ProofUtils proofUtils = new ProofUtils(DEFAULT_PROOFS_PATH);
 
@@ -564,12 +540,8 @@
 //         assertEq(stakingNodeInstance.implementation(), address(newMockStakingNodeImplementation));
 //     }
 
-<<<<<<< HEAD
-//     function testVerifyWithdrawalCredentialsWithWrongWithdrawalAddress() public {
-=======
-    // FIXME: update or delete to accomdate for M3
-    function skip_testVerifyWithdrawalCredentialsWithWrongWithdrawalAddress() public {
->>>>>>> ee84bf47
+    // // FIXME: update or delete to accomdate for M3
+    // function skip_testVerifyWithdrawalCredentialsWithWrongWithdrawalAddress() public {
 
 //         ProofUtils proofUtils = new ProofUtils(DEFAULT_PROOFS_PATH);
 
@@ -696,21 +668,24 @@
 //         params.validatorProofs = validatorProofs;
 //     }
     
-<<<<<<< HEAD
-
-//     function testVerifyWithdrawalCredentialsSuccesfully_32ETH() public {
-//         if (block.chainid != 1) {
-//             return; // Skip test if not on Ethereum Mainnet
-//         }
-//         VerifyWithdrawalCredentialsCallParams memory params
-//             = setupVerifyWithdrawalCredentialsForProofFileForForeignValidator("test/data/ValidatorFieldsProof_1293592_8746783.json");
-
-//         uint64 oracleTimestamp = params.oracleTimestamp;
-//         IStakingNode stakingNodeInstance = params.stakingNodeInstance;
-//         ValidatorProofs memory validatorProofs = params.validatorProofs;
-
-//         uint256 stakingNodeETHBalanceBeforeVerification = stakingNodeInstance.getETHBalance();
-//         uint256 ynETHTotalAssetsBeforeVerification = yneth.totalAssets();
+    // // FIXME: update or delete to accomdate for M3
+    // function skip_testVerifyWithdrawalCredentialsSuccesfully_32ETH() public {
+    //     if (block.chainid != 1) {
+    //         return; // Skip test if not on Ethereum Mainnet
+    //     }
+    //     verifyWithdrawalCredentialsSuccesfullyForProofFile("test/data/ValidatorFieldsProof_1293592_8746783.json");
+    // }
+
+    // // FIXME: update or delete to accomdate for M3
+    // function skip_testVerifyWithdrawalCredentialsSuccesfully_1ETH() public {
+    //     if (block.chainid != 1) {
+    //         return; // Skip test if not on Ethereum Mainnet
+    //     }
+    //     verifyWithdrawalCredentialsSuccesfullyForProofFile("test/data/ValidatorFieldsProof_1293592_8654000.json");
+    // }
+
+    // // FIXME: update or delete to accomdate for M3
+    // function skip_testVerifyWithdrawalCredentialsWithStrategyUnpaused() public {
 
 //         vm.prank(actors.ops.STAKING_NODES_OPERATOR);
 //         stakingNodeInstance.verifyWithdrawalCredentials(
@@ -772,26 +747,6 @@
 //     }
 
 //     function skiptestVerifyWithdrawalCredentialsWithStrategyUnpaused() public {
-=======
-    // FIXME: update or delete to accomdate for M3
-    function skip_testVerifyWithdrawalCredentialsSuccesfully_32ETH() public {
-        if (block.chainid != 1) {
-            return; // Skip test if not on Ethereum Mainnet
-        }
-        verifyWithdrawalCredentialsSuccesfullyForProofFile("test/data/ValidatorFieldsProof_1293592_8746783.json");
-    }
-
-    // FIXME: update or delete to accomdate for M3
-    function skip_testVerifyWithdrawalCredentialsSuccesfully_1ETH() public {
-        if (block.chainid != 1) {
-            return; // Skip test if not on Ethereum Mainnet
-        }
-        verifyWithdrawalCredentialsSuccesfullyForProofFile("test/data/ValidatorFieldsProof_1293592_8654000.json");
-    }
-
-    // FIXME: update or delete to accomdate for M3
-    function skip_testVerifyWithdrawalCredentialsWithStrategyUnpaused() public {
->>>>>>> ee84bf47
 
 //         ProofUtils proofUtils = new ProofUtils(DEFAULT_PROOFS_PATH);
 
@@ -829,12 +784,8 @@
 //         assertEq(shares, depositAmount, "Shares do not match deposit amount");
 //     }
 
-<<<<<<< HEAD
-//     function skiptestVerifyWithdrawalCredentialsMismatchedValidatorIndexAndProofsLengths() public {
-=======
-    // FIXME: update or delete to accomdate for M3
-    function skiptestVerifyWithdrawalCredentialsMismatchedValidatorIndexAndProofsLengths() public {
->>>>>>> ee84bf47
+    // // FIXME: update or delete to accomdate for M3
+    // function skiptestVerifyWithdrawalCredentialsMismatchedValidatorIndexAndProofsLengths() public {
 
 //         ProofUtils proofUtils = new ProofUtils(DEFAULT_PROOFS_PATH);
 
@@ -869,12 +820,8 @@
 //     event LogAddressMessage(string message, address value);
 //     event LogBytesMessage(string message, bytes value);
 
-<<<<<<< HEAD
-//     function skiptestVerifyWithdrawalCredentialsMismatchedProofsAndValidatorFieldsLengths() public {
-=======
-    // FIXME: update or delete to accomdate for M3
-    function skiptestVerifyWithdrawalCredentialsMismatchedProofsAndValidatorFieldsLengths() public {
->>>>>>> ee84bf47
+    // // FIXME: update or delete to accomdate for M3
+    // function skiptestVerifyWithdrawalCredentialsMismatchedProofsAndValidatorFieldsLengths() public {
 
 //         ProofUtils proofUtils = new ProofUtils(DEFAULT_PROOFS_PATH);
 
