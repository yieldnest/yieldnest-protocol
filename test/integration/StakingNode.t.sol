// SPDX-License-Identifier: BSD 3-Clause License
pragma solidity ^0.8.24;

import {UpgradeableBeacon} from "lib/openzeppelin-contracts/contracts/proxy/beacon/UpgradeableBeacon.sol";
import {IPausable} from "lib/eigenlayer-contracts/src/contracts/interfaces/IPausable.sol";
import {IDelegationManager, IDelegationManagerTypes} from "lib/eigenlayer-contracts/src/contracts/interfaces/IDelegationManager.sol";
import {IStakingNode} from "src/interfaces/IStakingNode.sol";
import {IStakingNodesManager} from "src/interfaces/IStakingNodesManager.sol";
import {IStrategyManager} from "lib/eigenlayer-contracts/src/contracts/interfaces/IStrategyManager.sol";
import {StakingNode} from "src/StakingNode.sol";
import {stdStorage, StdStorage} from "forge-std/Test.sol";
import {ISignatureUtilsMixinTypes} from "lib/eigenlayer-contracts/src/contracts/interfaces/ISignatureUtilsMixin.sol";
import {BytesLib} from "lib/eigenlayer-contracts/src/contracts/libraries/BytesLib.sol";
import {EigenPod} from "lib/eigenlayer-contracts/src/contracts/pods/EigenPod.sol";
import {EigenPodManager} from "lib/eigenlayer-contracts/src/contracts/pods/EigenPodManager.sol";
import {IEigenPodManager, IEigenPodManagerErrors} from "lib/eigenlayer-contracts/src/contracts/interfaces/IEigenPodManager.sol";
import {IEigenPod, IEigenPodErrors} from "lib/eigenlayer-contracts/src/contracts/interfaces/IEigenPod.sol";
import {BeaconChainProofs} from "lib/eigenlayer-contracts/src/contracts/libraries/BeaconChainProofs.sol";
import {IStrategy} from "lib/eigenlayer-contracts/src/contracts/interfaces/IStrategyManager.sol";
import {StakingNodeTestBase, IEigenPodSimplified} from "./StakingNodeTestBase.sol";
import {CheckpointProofs, CredentialProofs} from "lib/eigenlayer-contracts/src/test/integration/mocks/BeaconChainMock.t.sol";
import {IRewardsCoordinator} from "lib/eigenlayer-contracts/src/contracts/interfaces/IRewardsCoordinator.sol";
import {SlashingLib} from "lib/eigenlayer-contracts/src/contracts/libraries/SlashingLib.sol";
import {IAllocationManager, IAllocationManagerTypes} from "lib/eigenlayer-contracts/src/contracts/interfaces/IAllocationManager.sol";
import {OperatorSet} from "lib/eigenlayer-contracts/src/contracts/libraries/OperatorSetLib.sol";
import {AllocationManagerStorage} from "lib/eigenlayer-contracts/src/contracts/core/AllocationManagerStorage.sol";
import {MockAVS} from "test/mocks/MockAVS.sol";

contract StakingNodeEigenPod is StakingNodeTestBase {

    // FIXME: update or delete to accomdate for M3
    function testCreateNodeAndVerifyPodStateIsValid() public {
        uint256 depositAmount = 32 ether;

        address user = vm.addr(156_737);

        // Create a user address and fund it with 1000 ETH
        vm.deal(user, 1000 ether);

        yneth.depositETH{value: depositAmount}(user);

        uint256[] memory nodeIds = createStakingNodes(1);
        IStakingNode stakingNodeInstance = stakingNodesManager.nodes(nodeIds[0]);
        IEigenPod eigenPodInstance = stakingNodeInstance.eigenPod();

        // TODO: double check this is the desired state for a pod.
        // we can't delegate on mainnet at this time so one should be able to farm points without delegating
        assertEq(eigenPodInstance.withdrawableRestakedExecutionLayerGwei(), 0, "Restaked Gwei should be 0");
        // Rewards given to each validator during epoch processing
        assertEq(address(eigenPodManager), address(eigenPodInstance.eigenPodManager()), "EigenPodManager should match");
        assertEq(eigenPodInstance.podOwner(), address(stakingNodeInstance), "Pod owner address does not match");
 
        address payable eigenPodAddress = payable(address(eigenPodInstance));

        // Get initial pod owner shares
        int256 initialpodOwnerDepositShares = eigenPodManager.podOwnerDepositShares(address(stakingNodeInstance));
        // Assert that initial pod owner shares are 0
        assertEq(initialpodOwnerDepositShares, 0, "Initial pod owner shares should be 0");

        // simulate ETH entering the pod by direct transfer as non-beacon chain ETH
        uint256 rewardsSweeped = 1 ether;
        vm.deal(address(this), rewardsSweeped);
        (bool success,) = eigenPodAddress.call{value: rewardsSweeped}("");
        require(success, "Failed to send rewards to EigenPod");

        // Assert that pod owner shares remain the same
        assertEq(initialpodOwnerDepositShares, 0, "Pod owner shares should not change");
    }

    function testCreateNodeVerifyPodStateAndCheckpoint() public {
        uint256 depositAmount = 32 ether;
        address user = vm.addr(156_737);

        // Fund user and deposit ETH
        vm.deal(user, 1000 ether);
        yneth.depositETH{value: depositAmount}(user);

        // Create staking node and get instances
        uint256[] memory nodeIds = createStakingNodes(1);
        IStakingNode stakingNodeInstance = stakingNodesManager.nodes(nodeIds[0]);
        IEigenPod eigenPodInstance = stakingNodeInstance.eigenPod();

        // Simulate ETH entering the pod
        uint256 rewardsSweeped = 1 ether;
        vm.deal(address(this), rewardsSweeped);
        (bool success,) = payable(address(eigenPodInstance)).call{value: rewardsSweeped}("");
        require(success, "Failed to send rewards to EigenPod");

        beaconChain.advanceEpoch_NoRewards();
        // Start checkpoint
        vm.prank(actors.ops.STAKING_NODES_OPERATOR);
        stakingNodeInstance.startCheckpoint(true);
        // Checkpoint ends since no active validators are here

        // Get final pod owner shares
        int256 finalpodOwnerDepositShares = eigenPodManager.podOwnerDepositShares(address(stakingNodeInstance));
        // Assert that the increase matches the swept rewards
        assertEq(uint256(finalpodOwnerDepositShares), rewardsSweeped, "Pod owner shares increase should match swept rewards");
    }

}

contract StakingNodeDelegation is StakingNodeTestBase {

    using stdStorage for StdStorage;
    using BytesLib for bytes;

    address user = vm.addr(156_737);
    uint40[] validatorIndices;

    address operator1 = address(0x9999);
    address operator2 = address(0x8888);
    uint256 nodeId;
    IStakingNode stakingNodeInstance;

    function setUp() public override {
        super.setUp();

        address[] memory operators = new address[](2);
        operators[0] = operator1;
        operators[1] = operator2;

        for (uint256 i = 0; i < operators.length; i++) {
            vm.prank(operators[i]);
            delegationManager.registerAsOperator(address(0),0, "ipfs://some-ipfs-hash");
        }

        nodeId = createStakingNodes(1)[0];
        stakingNodeInstance = stakingNodesManager.nodes(nodeId);
    }

    function testDelegateFailWhenNotAdmin() public {
        vm.expectRevert();
        stakingNodeInstance.delegate(
            address(this), ISignatureUtilsMixinTypes.SignatureWithExpiry({signature: "", expiry: 0}), bytes32(0)
        );
    }

    function testStakingNodeDelegate() public {
        IDelegationManager delegationManager = stakingNodesManager.delegationManager();
        IPausable pauseDelegationManager = IPausable(address(delegationManager));
        vm.prank(chainAddresses.eigenlayer.DELEGATION_PAUSER_ADDRESS);
        pauseDelegationManager.unpause(0);

        vm.prank(actors.admin.STAKING_NODES_DELEGATOR);
        stakingNodeInstance.delegate(
            operator1, ISignatureUtilsMixinTypes.SignatureWithExpiry({signature: "", expiry: 0}), bytes32(0)
        );

        address delegatedOperator = delegationManager.delegatedTo(address(stakingNodeInstance));
        assertEq(delegatedOperator, operator1, "Delegation is not set to the right operator.");
    }

    function testStakingNodeUndelegate() public {
        IDelegationManager delegationManager = stakingNodesManager.delegationManager();
        IPausable pauseDelegationManager = IPausable(address(delegationManager));

        // Unpause delegation manager to allow delegation
        vm.prank(chainAddresses.eigenlayer.DELEGATION_PAUSER_ADDRESS);
        pauseDelegationManager.unpause(0);

        vm.prank(actors.admin.STAKING_NODES_DELEGATOR);
        stakingNodeInstance.delegate(
            operator1, ISignatureUtilsMixinTypes.SignatureWithExpiry({signature: "", expiry: 0}), bytes32(0)
        );

        // // Attempt to undelegate with the wrong role
        vm.expectRevert();
        stakingNodeInstance.undelegate();

        IStrategyManager strategyManager = stakingNodesManager.strategyManager();
        uint256 stakerStrategyListLength = strategyManager.stakerStrategyListLength(address(stakingNodeInstance));
        assertEq(stakerStrategyListLength, 0, "Staker strategy list length should be 0.");

        // Now actually undelegate with the correct role
        vm.prank(actors.admin.STAKING_NODES_DELEGATOR);
        stakingNodeInstance.undelegate();

        // Verify undelegation
        address delegatedAddress = delegationManager.delegatedTo(address(stakingNodeInstance));
        assertEq(delegatedAddress, address(0), "Delegation should be cleared after undelegation.");
    }

    function testOperatorUndelegate() public {
        IDelegationManager delegationManager = stakingNodesManager.delegationManager();
        IPausable pauseDelegationManager = IPausable(address(delegationManager));

        // Unpause delegation manager to allow delegation
        vm.prank(chainAddresses.eigenlayer.DELEGATION_PAUSER_ADDRESS);
        pauseDelegationManager.unpause(0);

        vm.prank(actors.admin.STAKING_NODES_DELEGATOR);
        stakingNodeInstance.delegate(
            operator1, ISignatureUtilsMixinTypes.SignatureWithExpiry({signature: "", expiry: 0}), bytes32(0)
        );

        // // Attempt to undelegate with the wrong role
        vm.expectRevert();
        stakingNodeInstance.undelegate();

        IStrategyManager strategyManager = stakingNodesManager.strategyManager();
        uint256 stakerStrategyListLength = strategyManager.stakerStrategyListLength(address(stakingNodeInstance));
        assertEq(stakerStrategyListLength, 0, "Staker strategy list length should be 0.");

        // Now operator1 undelegate
        vm.prank(operator1);
        delegationManager.undelegate(address(stakingNodeInstance));

        // Verify undelegation
        address delegatedAddress = delegationManager.delegatedTo(address(stakingNodeInstance));
        assertEq(delegatedAddress, address(0), "Delegation should be cleared after undelegation.");

        // Verify delegatedTo is set to operator1 in the StakingNode contract
        assertEq(
            stakingNodeInstance.delegatedTo(),
            operator1,
            "StakingNode delegatedTo not set to operator1 after undelegation even if state is not synchronized"
        );

        BeaconChainProofs.StateRootProof memory stateRootProof = BeaconChainProofs.StateRootProof(bytes32(0), bytes(""));
        vm.expectRevert();
        vm.prank(actors.ops.STAKING_NODES_OPERATOR);
        stakingNodeInstance.verifyWithdrawalCredentials(
            0, stateRootProof, new uint40[](0), new bytes[](0), new bytes32[][](0)
        );

        vm.expectRevert();
        vm.prank(actors.admin.STAKING_NODES_DELEGATOR);
        stakingNodeInstance.delegate(
            operator1, ISignatureUtilsMixinTypes.SignatureWithExpiry({signature: "", expiry: 0}), bytes32(0)
        );

        vm.expectRevert();
        vm.prank(actors.admin.STAKING_NODES_DELEGATOR);
        stakingNodeInstance.undelegate();

        vm.expectRevert();
        vm.prank(actors.ops.STAKING_NODES_WITHDRAWER);
        stakingNodeInstance.queueWithdrawals(1);

        vm.expectRevert();
        vm.prank(actors.ops.STAKING_NODES_WITHDRAWER);
        stakingNodeInstance.completeQueuedWithdrawals(new IDelegationManager.Withdrawal[](1));

        vm.expectRevert();
        vm.prank(actors.admin.STAKING_NODES_DELEGATOR);
        stakingNodeInstance.completeQueuedWithdrawalsAsShares(new IDelegationManager.Withdrawal[](1));
    }

    function testDelegateUndelegateAndDelegateAgain() public {
        IDelegationManager delegationManager = stakingNodesManager.delegationManager();

        // Delegate to operator1
        vm.prank(actors.admin.STAKING_NODES_DELEGATOR);
        stakingNodeInstance.delegate(
            operator1, ISignatureUtilsMixinTypes.SignatureWithExpiry({signature: "", expiry: 0}), bytes32(0)
        );

        address delegatedOperator1 = delegationManager.delegatedTo(address(stakingNodeInstance));
        assertEq(delegatedOperator1, operator1, "Delegation is not set to operator1.");

        // Undelegate
        vm.prank(actors.admin.STAKING_NODES_DELEGATOR);
        stakingNodeInstance.undelegate();

        address undelegatedAddress = delegationManager.delegatedTo(address(stakingNodeInstance));
        assertEq(undelegatedAddress, address(0), "Delegation should be cleared after undelegation.");

        // Delegate to operator2
        vm.prank(actors.admin.STAKING_NODES_DELEGATOR);
        stakingNodeInstance.delegate(
            operator2, ISignatureUtilsMixinTypes.SignatureWithExpiry({signature: "", expiry: 0}), bytes32(0)
        );

        address delegatedOperator2 = delegationManager.delegatedTo(address(stakingNodeInstance));
        assertEq(delegatedOperator2, operator2, "Delegation is not set to operator2.");
    }

    function testDelegateUndelegateWithExistingStake() public {
        {
            vm.deal(user, 1000 ether);
            yneth.depositETH{value: 1000 ether}(user);

            // Call createValidators with the nodeIds array and validatorCount
            validatorIndices = createValidators(repeat(nodeId, 1), 1);
            beaconChain.advanceEpoch_NoRewards();
            registerValidators(repeat(nodeId, 1));
            _verifyWithdrawalCredentials(nodeId, validatorIndices[0]);
        }

        IDelegationManager delegationManager = stakingNodesManager.delegationManager();

        // Delegate to operator1
        vm.prank(actors.admin.STAKING_NODES_DELEGATOR);
        stakingNodeInstance.delegate(
            operator1, ISignatureUtilsMixinTypes.SignatureWithExpiry({signature: "", expiry: 0}), bytes32(0)
        );

        address delegatedOperator1 = delegationManager.delegatedTo(address(stakingNodeInstance));
        assertEq(delegatedOperator1, operator1, "Delegation is not set to operator1.");

        IStrategy[] memory strategies = new IStrategy[](1);
        strategies[0] = stakingNodeInstance.beaconChainETHStrategy();

        assertEq(
            delegationManager.getOperatorShares(operator1, strategies)[0],
            32 ether * validatorIndices.length,
            "Operator shares should be 32 ETH per validator"
        );

        // Get initial total assets
        uint256 initialTotalAssets = yneth.totalAssets();

        {
            // Get initial queued shares
            uint256 initialQueuedShares = stakingNodeInstance.getQueuedSharesAmount();
            // Undelegate
            vm.prank(actors.admin.STAKING_NODES_DELEGATOR);
            bytes32[] memory withdrawalRoots = stakingNodeInstance.undelegate();
            assertEq(withdrawalRoots.length, 1, "Should have exactly one withdrawal root");

            // Get final queued shares and verify increase
            uint256 finalQueuedShares = stakingNodeInstance.getQueuedSharesAmount();
            assertEq(
                finalQueuedShares - initialQueuedShares,
                32 ether * validatorIndices.length,
                "Queued shares should increase by 32 ETH per validator"
            );

            // Verify total assets stayed the same
            assertEq(yneth.totalAssets(), initialTotalAssets, "Total assets should not change after undelegation");
        }

        address undelegatedAddress = delegationManager.delegatedTo(address(stakingNodeInstance));
        assertEq(undelegatedAddress, address(0), "Delegation should be cleared after undelegation.");
    }

    function testOperatorUndelegateSynchronizeAndCompleteWithdrawals() public {
        {
            vm.deal(user, 1000 ether);
            yneth.depositETH{value: 1000 ether}(user);

            // Call createValidators with the nodeIds array and validatorCount
            validatorIndices = createValidators(repeat(nodeId, 1), 1);
            beaconChain.advanceEpoch_NoRewards();
            registerValidators(repeat(nodeId, 1));
            _verifyWithdrawalCredentials(nodeId, validatorIndices[0]);
        }

        IDelegationManager delegationManager = stakingNodesManager.delegationManager();

        // Delegate to operator1
        vm.prank(actors.admin.STAKING_NODES_DELEGATOR);
        stakingNodeInstance.delegate(
            operator1, ISignatureUtilsMixinTypes.SignatureWithExpiry({signature: "", expiry: 0}), bytes32(0)
        );

        address delegatedOperator1 = delegationManager.delegatedTo(address(stakingNodeInstance));
        assertEq(delegatedOperator1, operator1, "Delegation is not set to operator1.");

        IStrategy[] memory strategies = new IStrategy[](1);
        strategies[0] = stakingNodeInstance.beaconChainETHStrategy();

        assertEq(
            delegationManager.getOperatorShares(operator1, strategies)[0],
            32 ether * validatorIndices.length,
            "Operator shares should be 32 ETH per validator"
        );

        // Get initial total assets
        uint256 initialTotalAssets = yneth.totalAssets();

        // Undelegate
        uint32 undelegateBlockNumber = uint32(block.number);

        {
            // Get initial queued shares
            uint256 initialQueuedShares = stakingNodeInstance.getQueuedSharesAmount();
            vm.prank(operator1);
            bytes32[] memory withdrawalRoots = delegationManager.undelegate(address(stakingNodeInstance));

            QueuedWithdrawalInfo[] memory queuedWithdrawals = new QueuedWithdrawalInfo[](1);
            queuedWithdrawals[0] = QueuedWithdrawalInfo({withdrawnAmount: 32 ether * validatorIndices.length});
            IDelegationManager.Withdrawal[] memory calculatedWithdrawals =
                _getWithdrawals(queuedWithdrawals, nodeId, operator1);

            assertEq(withdrawalRoots.length, 1, "Should have exactly one withdrawal root");
            assertEq(
                delegationManager.calculateWithdrawalRoot(calculatedWithdrawals[0]),
                withdrawalRoots[0],
                "Withdrawal root should match"
            );

            // Get final queued shares and verify increase
            uint256 finalQueuedShares = stakingNodeInstance.getQueuedSharesAmount();
            assertEq(
                finalQueuedShares,
                initialQueuedShares,
                "Queued shares should not change after undelegation from operator due to unsynchronized state"
            );

            // Verify total assets stayed the same
            assertEq(yneth.totalAssets(), initialTotalAssets, "Total assets should not change after undelegation");

            // Synchronize
            vm.prank(actors.admin.STAKING_NODES_DELEGATOR);
            stakingNodeInstance.synchronize();

            // Verify total assets stayed the same
            assertEq(yneth.totalAssets(), initialTotalAssets, "Total assets should not change after synchronization");

            {
                IStrategy[] memory strategies = new IStrategy[](1);
                strategies[0] = stakingNodeInstance.beaconChainETHStrategy();
                // advance time to allow completion
                vm.roll(block.number + delegationManager.minWithdrawalDelayBlocks() + 1);
            }

            // complete queued withdrawals
            {
                vm.prank(actors.admin.STAKING_NODES_DELEGATOR);
                stakingNodeInstance.completeQueuedWithdrawalsAsShares(calculatedWithdrawals);
            }

            finalQueuedShares = stakingNodeInstance.getQueuedSharesAmount();
            assertEq(finalQueuedShares, 0, "Queued shares should decrease to 0 after withdrawal");

            // Verify total assets stayed the same
            assertEq(yneth.totalAssets(), initialTotalAssets, "Total assets should not change after withdrawal");
        }

        address delegatedAddress = delegationManager.delegatedTo(address(stakingNodeInstance));
        assertEq(delegatedAddress, address(0), "Delegation should be cleared after undelegation.");
    }

    function testOperatorUndelegateSynchronizeAndCompleteWithdrawalsAndDelegateAgain() public {
        {
            vm.deal(user, 1000 ether);
            yneth.depositETH{value: 1000 ether}(user);

            // Call createValidators with the nodeIds array and validatorCount
            validatorIndices = createValidators(repeat(nodeId, 1), 1);
            beaconChain.advanceEpoch_NoRewards();
            registerValidators(repeat(nodeId, 1));
            _verifyWithdrawalCredentials(nodeId, validatorIndices[0]);
        }

        IDelegationManager delegationManager = stakingNodesManager.delegationManager();

        // Delegate to operator1
        vm.prank(actors.admin.STAKING_NODES_DELEGATOR);
        stakingNodeInstance.delegate(
            operator1, ISignatureUtilsMixinTypes.SignatureWithExpiry({signature: "", expiry: 0}), bytes32(0)
        );

        address delegatedOperator1 = delegationManager.delegatedTo(address(stakingNodeInstance));
        assertEq(delegatedOperator1, operator1, "Delegation is not set to operator1.");

        IStrategy[] memory strategies = new IStrategy[](1);
        strategies[0] = stakingNodeInstance.beaconChainETHStrategy();

        assertEq(
            delegationManager.getOperatorShares(operator1, strategies)[0],
            32 ether * validatorIndices.length,
            "Operator shares should be 32 ETH per validator"
        );

        // Get initial total assets
        uint256 initialTotalAssets = yneth.totalAssets();

        // Undelegate
        uint32 undelegateBlockNumber = uint32(block.number);

        {
            // Get initial queued shares
            uint256 initialQueuedShares = stakingNodeInstance.getQueuedSharesAmount();
            vm.prank(operator1);
            bytes32[] memory withdrawalRoots = delegationManager.undelegate(address(stakingNodeInstance));

            QueuedWithdrawalInfo[] memory queuedWithdrawals = new QueuedWithdrawalInfo[](1);
            queuedWithdrawals[0] = QueuedWithdrawalInfo({withdrawnAmount: 32 ether * validatorIndices.length});
            IDelegationManager.Withdrawal[] memory calculatedWithdrawals =
                _getWithdrawals(queuedWithdrawals, nodeId, operator1);

            assertEq(withdrawalRoots.length, 1, "Should have exactly one withdrawal root");
            assertEq(
                delegationManager.calculateWithdrawalRoot(calculatedWithdrawals[0]),
                withdrawalRoots[0],
                "Withdrawal root should match"
            );

            // Get final queued shares and verify increase
            uint256 finalQueuedShares = stakingNodeInstance.getQueuedSharesAmount();
            assertEq(
                finalQueuedShares,
                initialQueuedShares,
                "Queued shares should not change after undelegation from operator due to unsynchronized state"
            );

            // Verify total assets stayed the same
            assertEq(yneth.totalAssets(), initialTotalAssets, "Total assets should not change after undelegation");

            // Synchronize
            vm.prank(actors.admin.STAKING_NODES_DELEGATOR);
            stakingNodeInstance.synchronize();

            // Verify total assets stayed the same
            assertEq(yneth.totalAssets(), initialTotalAssets, "Total assets should not change after synchronization");

            {
                IStrategy[] memory strategies = new IStrategy[](1);
                strategies[0] = stakingNodeInstance.beaconChainETHStrategy();
                // advance time to allow completion
                vm.roll(block.number + delegationManager.minWithdrawalDelayBlocks() + 1);
            }

            // complete queued withdrawals
            {
                vm.prank(actors.admin.STAKING_NODES_DELEGATOR);
                stakingNodeInstance.completeQueuedWithdrawalsAsShares(calculatedWithdrawals);
            }

            finalQueuedShares = stakingNodeInstance.getQueuedSharesAmount();
            assertEq(finalQueuedShares, 0, "Queued shares should decrease to 0 after withdrawal");

            // Verify total assets stayed the same
            assertEq(yneth.totalAssets(), initialTotalAssets, "Total assets should not change after withdrawal");
        }

        address delegatedAddress = delegationManager.delegatedTo(address(stakingNodeInstance));
        assertEq(delegatedAddress, address(0), "Delegation should be cleared after undelegation.");

        vm.prank(actors.admin.STAKING_NODES_DELEGATOR);
        stakingNodeInstance.delegate(
            operator2, ISignatureUtilsMixinTypes.SignatureWithExpiry({signature: "", expiry: 0}), bytes32(0)
        );

        delegatedAddress = delegationManager.delegatedTo(address(stakingNodeInstance));
        assertEq(
            delegatedAddress,
            operator2,
            "Delegation should be set to operator2 after undelegation and delegation again."
        );

        // Verify total assets stayed the same
        assertEq(yneth.totalAssets(), initialTotalAssets, "Total assets should not change after re-delegation");
    }

    function testOperatorUndelegateSynchronizeDelegateAndCompleteWithdrawals() public {
        {
            vm.deal(user, 1000 ether);
            yneth.depositETH{value: 1000 ether}(user);

            // Call createValidators with the nodeIds array and validatorCount
            validatorIndices = createValidators(repeat(nodeId, 1), 1);
            beaconChain.advanceEpoch_NoRewards();
            registerValidators(repeat(nodeId, 1));
            _verifyWithdrawalCredentials(nodeId, validatorIndices[0]);
        }

        IDelegationManager delegationManager = stakingNodesManager.delegationManager();

        // Delegate to operator1
        vm.prank(actors.admin.STAKING_NODES_DELEGATOR);
        stakingNodeInstance.delegate(
            operator1, ISignatureUtilsMixinTypes.SignatureWithExpiry({signature: "", expiry: 0}), bytes32(0)
        );

        address delegatedOperator1 = delegationManager.delegatedTo(address(stakingNodeInstance));
        assertEq(delegatedOperator1, operator1, "Delegation is not set to operator1.");

        IStrategy[] memory strategies = new IStrategy[](1);
        strategies[0] = stakingNodeInstance.beaconChainETHStrategy();

        assertEq(
            delegationManager.getOperatorShares(operator1, strategies)[0],
            32 ether * validatorIndices.length,
            "Operator shares should be 32 ETH per validator"
        );

        // Get initial total assets
        uint256 initialTotalAssets = yneth.totalAssets();

        // Undelegate
        uint32 undelegateBlockNumber = uint32(block.number);
        IDelegationManager.Withdrawal[] memory calculatedWithdrawals;

        {
            // Get initial queued shares
            uint256 initialQueuedShares = stakingNodeInstance.getQueuedSharesAmount();
            vm.prank(operator1);
            bytes32[] memory withdrawalRoots = delegationManager.undelegate(address(stakingNodeInstance));

            QueuedWithdrawalInfo[] memory queuedWithdrawals = new QueuedWithdrawalInfo[](1);
            queuedWithdrawals[0] = QueuedWithdrawalInfo({withdrawnAmount: 32 ether * validatorIndices.length});
            calculatedWithdrawals = _getWithdrawals(queuedWithdrawals, nodeId, operator1);

            assertEq(withdrawalRoots.length, 1, "Should have exactly one withdrawal root");
            assertEq(
                delegationManager.calculateWithdrawalRoot(calculatedWithdrawals[0]),
                withdrawalRoots[0],
                "Withdrawal root should match"
            );

            // Get final queued shares and verify increase
            uint256 finalQueuedShares = stakingNodeInstance.getQueuedSharesAmount();
            assertEq(
                finalQueuedShares,
                initialQueuedShares,
                "Queued shares should not change after undelegation from operator due to unsynchronized state"
            );

            // Verify total assets stayed the same
            assertEq(yneth.totalAssets(), initialTotalAssets, "Total assets should not change after undelegation");

            // Synchronize
            vm.prank(actors.admin.STAKING_NODES_DELEGATOR);
            stakingNodeInstance.synchronize();

            // Verify total assets stayed the same
            assertEq(yneth.totalAssets(), initialTotalAssets, "Total assets should not change after synchronization");
        }

        address delegatedAddress = delegationManager.delegatedTo(address(stakingNodeInstance));
        assertEq(delegatedAddress, address(0), "Delegation should be cleared after undelegation.");

        vm.prank(actors.admin.STAKING_NODES_DELEGATOR);
        stakingNodeInstance.delegate(
            operator2, ISignatureUtilsMixinTypes.SignatureWithExpiry({signature: "", expiry: 0}), bytes32(0)
        );

        delegatedAddress = delegationManager.delegatedTo(address(stakingNodeInstance));
        assertEq(
            delegatedAddress,
            operator2,
            "Delegation should be set to operator2 after undelegation and delegation again."
        );

        {
            IStrategy[] memory strategies = new IStrategy[](1);
            strategies[0] = stakingNodeInstance.beaconChainETHStrategy();
            // advance time to allow completion
            vm.roll(block.number + delegationManager.minWithdrawalDelayBlocks() + 1);
        }

        // complete queued withdrawals
        {
            vm.prank(actors.admin.STAKING_NODES_DELEGATOR);
            stakingNodeInstance.completeQueuedWithdrawalsAsShares(calculatedWithdrawals);
        }

        uint256 finalQueuedShares = stakingNodeInstance.getQueuedSharesAmount();
        assertEq(finalQueuedShares, 0, "Queued shares should decrease to 0 after withdrawal");

        // Verify total assets stayed the same
        assertEq(yneth.totalAssets(), initialTotalAssets, "Total assets should not change after withdrawal");
    }

    function testDelegateUndelegateAndDelegateAgainWithExistingStake() public {
        address initialOperator = operator1;
        testDelegateUndelegateWithExistingStake();

        uint256 initialTotalAssets = yneth.totalAssets();

        // Complete queued withdrawals as shares
        QueuedWithdrawalInfo[] memory queuedWithdrawals = new QueuedWithdrawalInfo[](1);
        queuedWithdrawals[0] = QueuedWithdrawalInfo({withdrawnAmount: 32 ether * validatorIndices.length});
        _completeQueuedWithdrawalsAsShares(queuedWithdrawals, nodeId, initialOperator);

        // Verify total assets stayed the same after _completeQueuedWithdrawalsAsShares
        assertEq(
            yneth.totalAssets(),
            initialTotalAssets,
            "Total assets should not change after completing queued withdrawals"
        );

        // Delegate to operator2
        vm.prank(actors.admin.STAKING_NODES_DELEGATOR);
        stakingNodeInstance.delegate(
            operator2, ISignatureUtilsMixinTypes.SignatureWithExpiry({signature: "", expiry: 0}), bytes32(0)
        );

        // Verify total assets stayed the same after delegation to operator2
        assertEq(
            yneth.totalAssets(), initialTotalAssets, "Total assets should not change after delegation to operator2"
        );

        address delegatedOperator2 = delegationManager.delegatedTo(address(stakingNodeInstance));
        assertEq(delegatedOperator2, operator2, "Delegation is not set to operator2.");

        IStrategy[] memory strategies = new IStrategy[](1);
        strategies[0] = stakingNodeInstance.beaconChainETHStrategy();

        assertEq(
            delegationManager.getOperatorShares(operator2, strategies)[0],
            32 ether * validatorIndices.length,
            "Operator shares should be 32 ETH per validator"
        );
    }

    function testDelegateUndelegateAndDelegateAgainWithoutStake() public {
        address initialOperator = operator1;
        testDelegateUndelegateWithExistingStake();

        uint256 initialTotalAssets = yneth.totalAssets();

        // Complete queued withdrawals as shares
        QueuedWithdrawalInfo[] memory queuedWithdrawals = new QueuedWithdrawalInfo[](1);
        queuedWithdrawals[0] = QueuedWithdrawalInfo({withdrawnAmount: 32 ether * validatorIndices.length});

        // Delegate to operator2
        vm.prank(actors.admin.STAKING_NODES_DELEGATOR);
        stakingNodeInstance.delegate(
            operator2, ISignatureUtilsMixinTypes.SignatureWithExpiry({signature: "", expiry: 0}), bytes32(0)
        );

        address delegatedOperator2 = delegationManager.delegatedTo(address(stakingNodeInstance));
        assertEq(delegatedOperator2, operator2, "Delegation is not set to operator2.");

        // Verify total assets stayed the same after delegation to operator2
        assertEq(
            yneth.totalAssets(), initialTotalAssets, "Total assets should not change after delegation to operator2"
        );

        assertEq(eigenPodManager.podOwnerDepositShares(address(stakingNodeInstance)), 0, "Pod owner shares should be 0");

        _completeQueuedWithdrawalsAsShares(queuedWithdrawals, nodeId, initialOperator);

        // Verify total assets stayed the same after _completeQueuedWithdrawalsAsShares
        assertEq(
            yneth.totalAssets(),
            initialTotalAssets,
            "Total assets should not change after completing queued withdrawals"
        );

        IStrategy[] memory strategies = new IStrategy[](1);
        strategies[0] = stakingNodeInstance.beaconChainETHStrategy();

        assertEq(
            delegationManager.getOperatorShares(operator2, strategies)[0],
            32 ether * validatorIndices.length,
            "Operator shares should be 32 ETH per validator"
        );

        assertEq(
            eigenPodManager.podOwnerDepositShares(address(stakingNodeInstance)),
            int256(32 ether * validatorIndices.length),
            "Pod owner shares should be 32 ETH per validator"
        );
    }

    function testSetClaimer() public {
        vm.prank(actors.admin.STAKING_NODES_DELEGATOR);
        stakingNodeInstance.delegate(
            operator1, ISignatureUtilsMixinTypes.SignatureWithExpiry({signature: "", expiry: 0}), bytes32(0)
        );

        // Create a claimer address
        address claimer = vm.addr(12_345);

        // Set claimer should fail from non-delegator
        vm.expectRevert(StakingNode.NotStakingNodesDelegator.selector);
        stakingNodeInstance.setClaimer(claimer);

        // Set claimer from delegator
        vm.prank(actors.admin.STAKING_NODES_DELEGATOR);
        stakingNodeInstance.setClaimer(claimer);

        // Verify claimer is set correctly in rewards coordinator
        IRewardsCoordinator rewardsCoordinator = stakingNodesManager.rewardsCoordinator();
        assertEq(rewardsCoordinator.claimerFor(address(stakingNodeInstance)), claimer, "Claimer not set correctly");
    }

    function testImplementViewFunction() public {
        vm.prank(actors.ops.STAKING_NODE_CREATOR);
        IStakingNode stakingNodeInstance = stakingNodesManager.createStakingNode();
        address expectedImplementation = address(stakingNodesManager.upgradeableBeacon().implementation());
        assertEq(stakingNodeInstance.implementation(), expectedImplementation, "Implementation address mismatch");
    }

}

contract StakingNodeVerifyWithdrawalCredentials is StakingNodeTestBase {

    address user = vm.addr(156_737);

    uint40[] validatorIndices;
    uint256 AMOUNT = 32 ether;

    function setUp() public override {
        super.setUp();

        // Create a user address and fund it with 1000 ETH
        vm.deal(user, 1000 ether);

        yneth.depositETH{value: 1000 ether}(user);
    }

    function testVerifyWithdrawalCredentialsForOneValidator() public {
        uint256 nodeId = createStakingNodes(1)[0];
        // Call createValidators with the nodeIds array and validatorCount
        validatorIndices = createValidators(repeat(nodeId, 1), 1);
        beaconChain.advanceEpoch_NoRewards();
        registerValidators(repeat(nodeId, 1));

        // Capture state before verification
        StateSnapshot memory before = takeSnapshot(nodeId);

        _verifyWithdrawalCredentials(nodeId, validatorIndices[0]);

        // Capture state after verification
        StateSnapshot memory afterVerification = takeSnapshot(nodeId);

        // Assert that ynETH totalAssets, totalSupply, and staking Node balance, queuedShares and withdrawnETH stay the same
        assertEq(afterVerification.totalAssets, before.totalAssets, "Total assets should not change");
        assertEq(afterVerification.totalSupply, before.totalSupply, "Total supply should not change");
        assertEq(
            afterVerification.stakingNodeBalance, before.stakingNodeBalance, "Staking node balance should not change"
        );
        assertEq(afterVerification.queuedShares, before.queuedShares, "Queued shares should not change");
        assertEq(afterVerification.withdrawnETH, before.withdrawnETH, "Withdrawn ETH should not change");

        // Assert that unverifiedStakedETH decreases
        assertLt(
            afterVerification.unverifiedStakedETH, before.unverifiedStakedETH, "Unverified staked ETH should decrease"
        );

        // Additional checks
        assertEq(afterVerification.unverifiedStakedETH, 0, "Unverified staked ETH should be 0 after verification");
        assertEq(
            uint256(eigenPodManager.podOwnerDepositShares(address(stakingNodesManager.nodes(nodeId)))),
            AMOUNT,
            "Pod owner shares should equal AMOUNT"
        );
    }

    function testVerifyWithdrawalCredentialsTwice() public {
        uint256 nodeId = createStakingNodes(1)[0];
        // Call createValidators with the nodeIds array and validatorCount
        validatorIndices = createValidators(repeat(nodeId, 1), 1);
        beaconChain.advanceEpoch_NoRewards();
        registerValidators(repeat(nodeId, 1));

        uint40 validatorIndex = validatorIndices[0];

        // First verification
        _verifyWithdrawalCredentials(nodeId, validatorIndex);

        // Try to verify withdrawal credentials again
        uint40[] memory _validators = new uint40[](1);
        _validators[0] = validatorIndex;

        CredentialProofs memory _proofs = beaconChain.getCredentialProofs(_validators);
        vm.startPrank(actors.ops.STAKING_NODES_OPERATOR);
        IEigenPodSimplified node = IEigenPodSimplified(address(stakingNodesManager.nodes(nodeId)));
        vm.expectRevert(IEigenPodErrors.CredentialsAlreadyVerified.selector);
        node.verifyWithdrawalCredentials({
            beaconTimestamp: _proofs.beaconTimestamp,
            stateRootProof: _proofs.stateRootProof,
            validatorIndices: _validators,
            validatorFieldsProofs: _proofs.validatorFieldsProofs,
            validatorFields: _proofs.validatorFields
        });
        vm.stopPrank();
    }

    function testVerifyCheckpointsForOneValidator() public {
        uint256 nodeId = createStakingNodes(1)[0];
        // Call createValidators with the nodeIds array and validatorCount
        validatorIndices = createValidators(repeat(nodeId, 1), 1);
        beaconChain.advanceEpoch_NoRewards();
        registerValidators(repeat(nodeId, 1));

        uint40 validatorIndex = validatorIndices[0];

        {
            _verifyWithdrawalCredentials(nodeId, validatorIndex);

            // check that unverifiedStakedETH is 0 and podOwnerDepositShares is 32 ETH (AMOUNT)
            assertEq(stakingNodesManager.nodes(nodeId).unverifiedStakedETH(), 0, "_testVerifyWithdrawalCredentials: E0");
            assertEq(
                uint256(eigenPodManager.podOwnerDepositShares(address(stakingNodesManager.nodes(nodeId)))),
                AMOUNT,
                "_testVerifyWithdrawalCredentials: E1"
            );
        }

        beaconChain.advanceEpoch();
        // Capture initial state
        StateSnapshot memory initialState = takeSnapshot(nodeId);

        // start checkpoint
        {
            vm.startPrank(actors.ops.STAKING_NODES_OPERATOR);
            stakingNodesManager.nodes(nodeId).startCheckpoint(true);
            vm.stopPrank();

            // make sure startCheckpoint cant be called again, which means that the checkpoint has started
            IStakingNode _node = stakingNodesManager.nodes(nodeId);
            vm.expectRevert(IEigenPodErrors.CheckpointAlreadyActive.selector);
            vm.prank(actors.ops.STAKING_NODES_OPERATOR);
            _node.startCheckpoint(true);
        }

        // Assert that state remains unchanged after starting checkpoint
        StateSnapshot memory afterStartCheckpoint = takeSnapshot(nodeId);
        assertEq(
            afterStartCheckpoint.totalAssets, initialState.totalAssets, "Total assets changed after starting checkpoint"
        );
        assertEq(
            afterStartCheckpoint.totalSupply, initialState.totalSupply, "Total supply changed after starting checkpoint"
        );
        assertEq(
            afterStartCheckpoint.stakingNodeBalance,
            initialState.stakingNodeBalance,
            "Node balance changed after starting checkpoint"
        );
        assertEq(
            afterStartCheckpoint.queuedShares,
            initialState.queuedShares,
            "Queued shares changed after starting checkpoint"
        );
        assertEq(
            afterStartCheckpoint.withdrawnETH,
            initialState.withdrawnETH,
            "Withdrawn ETH changed after starting checkpoint"
        );
        assertEq(
            afterStartCheckpoint.unverifiedStakedETH,
            initialState.unverifiedStakedETH,
            "Unverified staked ETH changed after starting checkpoint"
        );

        // verify checkpoints
        {
            uint40[] memory _validators = new uint40[](1);
            _validators[0] = validatorIndex;
            IStakingNode _node = stakingNodesManager.nodes(nodeId);
            CheckpointProofs memory _cpProofs =
                beaconChain.getCheckpointProofs(_validators, _node.eigenPod().currentCheckpointTimestamp());
            uint256 _currentCheckpointTimestampBefore = stakingNodesManager.nodes(nodeId).eigenPod().currentCheckpointTimestamp();
            IEigenPodSimplified(address(_node.eigenPod())).verifyCheckpointProofs({
                balanceContainerProof: _cpProofs.balanceContainerProof,
                proofs: _cpProofs.balanceProofs
            });
            uint256 _currentCheckpointTimestampAfter = stakingNodesManager.nodes(nodeId).eigenPod().currentCheckpointTimestamp();
            uint256 _lastCheckpointTimestamp = stakingNodesManager.nodes(nodeId).eigenPod().lastCheckpointTimestamp();
            // check that proofsRemaining is 0
            assertEq(_currentCheckpointTimestampAfter, 0, "_testVerifyCheckpointsBeforeWithdrawalRequest: E0");
            assertEq(_lastCheckpointTimestamp, _currentCheckpointTimestampBefore, "_testVerifyCheckpointsBeforeWithdrawalRequest: E1");

            stakingNodesManager.updateTotalETHStaked();

            // Assert that node balance and shares increased by the amount of rewards
            StateSnapshot memory afterVerification = takeSnapshot(nodeId);
            uint256 rewardsAmount = uint256(afterVerification.podOwnerDepositShares - initialState.podOwnerDepositShares);
            // Calculate expected rewards for one epoch
            uint256 expectedRewards = 1 * 1 * 1e9; // 1 GWEI per Epoch per Validator;
            assertApproxEqAbs(
                rewardsAmount, expectedRewards, 1, "Rewards amount does not match expected value for one epoch"
            );

            assertEq(
                afterVerification.stakingNodeBalance,
                initialState.stakingNodeBalance + rewardsAmount,
                "Node balance did not increase by rewards amount"
            );

            // Assert that other state variables remain unchanged
            assertEq(
                afterVerification.totalAssets,
                initialState.totalAssets + expectedRewards,
                "Total assets changed after verification"
            );
            assertEq(afterVerification.totalSupply, initialState.totalSupply, "Total supply changed after verification");
            assertEq(
                afterVerification.queuedShares, initialState.queuedShares, "Queued shares changed after verification"
            );
            assertEq(
                afterVerification.withdrawnETH, initialState.withdrawnETH, "Withdrawn ETH changed after verification"
            );
            assertEq(
                afterVerification.unverifiedStakedETH,
                initialState.unverifiedStakedETH,
                "Unverified staked ETH changed after verification"
            );
        }
    }

    function testVerifyCheckpointsForManyValidators() public {
        uint256 validatorCount = 3;

        uint256 nodeId = createStakingNodes(1)[0];
        // Call createValidators with the nodeIds array and validatorCount
        validatorIndices = createValidators(repeat(nodeId, 1), validatorCount);
        beaconChain.advanceEpoch_NoRewards();
        registerValidators(repeat(nodeId, validatorCount));

        {
            for (uint256 i = 0; i < validatorIndices.length; i++) {
                _verifyWithdrawalCredentials(nodeId, validatorIndices[i]);
            }

            // check that unverifiedStakedETH is 0 and podOwnerDepositShares is 32 ETH (AMOUNT)
            assertEq(stakingNodesManager.nodes(nodeId).unverifiedStakedETH(), 0, "_testVerifyWithdrawalCredentials: E0");
            assertEq(
                uint256(eigenPodManager.podOwnerDepositShares(address(stakingNodesManager.nodes(nodeId)))),
                AMOUNT * validatorCount,
                "_testVerifyWithdrawalCredentials: E1"
            );
        }

        beaconChain.advanceEpoch_NoRewards();

        uint256 exitedValidatorsCount = 1;

        // exit validators
        {
            for (uint256 i = 0; i < exitedValidatorsCount; i++) {
                beaconChain.exitValidator(validatorIndices[i]);
            }
            beaconChain.advanceEpoch_NoRewards();
        }
        // Take snapshot before starting checkpoint
        StateSnapshot memory beforeStart = takeSnapshot(nodeId);

        // start checkpoint
        {
            vm.startPrank(actors.ops.STAKING_NODES_OPERATOR);
            stakingNodesManager.nodes(nodeId).startCheckpoint(true);
            vm.stopPrank();

            // make sure startCheckpoint cant be called again, which means that the checkpoint has started
            IStakingNode _node = stakingNodesManager.nodes(nodeId);
            vm.expectRevert(IEigenPodErrors.CheckpointAlreadyActive.selector);
            vm.prank(actors.ops.STAKING_NODES_OPERATOR);
            _node.startCheckpoint(true);
        }

        // Take snapshot after starting checkpoint
        StateSnapshot memory afterStart = takeSnapshot(nodeId);

        // Assert state after starting checkpoint
        assertEq(
            afterStart.totalAssets, beforeStart.totalAssets, "Total assets should not change after starting checkpoint"
        );
        assertEq(
            afterStart.totalSupply, beforeStart.totalSupply, "Total supply should not change after starting checkpoint"
        );
        assertEq(
            afterStart.stakingNodeBalance,
            beforeStart.stakingNodeBalance,
            "Staking node balance should not change after starting checkpoint"
        );
        assertEq(
            afterStart.queuedShares,
            beforeStart.queuedShares,
            "Queued shares should not change after starting checkpoint"
        );
        assertEq(
            afterStart.withdrawnETH,
            beforeStart.withdrawnETH,
            "Withdrawn ETH should not change after starting checkpoint"
        );
        assertEq(
            afterStart.unverifiedStakedETH,
            beforeStart.unverifiedStakedETH,
            "Unverified staked ETH should not change after starting checkpoint"
        );
        assertEq(
            afterStart.podOwnerDepositShares,
            beforeStart.podOwnerDepositShares,
            "Pod owner shares should not change after starting checkpoint"
        );

        // verify checkpoints
        {
            uint40[] memory _validators = validatorIndices;
            IStakingNode _node = stakingNodesManager.nodes(nodeId);
            CheckpointProofs memory _cpProofs =
                beaconChain.getCheckpointProofs(_validators, _node.eigenPod().currentCheckpointTimestamp());
            uint256 _currentCheckpointTimestampBefore = stakingNodesManager.nodes(nodeId).eigenPod().currentCheckpointTimestamp();
            IEigenPodSimplified(address(_node.eigenPod())).verifyCheckpointProofs({
                balanceContainerProof: _cpProofs.balanceContainerProof,
                proofs: _cpProofs.balanceProofs
            });

            // Take snapshot after verifying checkpoint
            StateSnapshot memory afterVerify = takeSnapshot(nodeId);

            // Assert state after verifying checkpoint
            assertEq(
                afterVerify.totalAssets,
                afterStart.totalAssets,
                "Total assets should not change after verifying checkpoint"
            );
            assertEq(
                afterVerify.totalSupply,
                afterStart.totalSupply,
                "Total supply should not change after verifying checkpoint"
            );
            assertGe(
                afterVerify.stakingNodeBalance,
                afterStart.stakingNodeBalance,
                "Staking node balance should not decrease after verifying checkpoint"
            );
            assertEq(
                afterVerify.queuedShares,
                afterStart.queuedShares,
                "Queued shares should not change after verifying checkpoint"
            );
            assertEq(
                afterVerify.withdrawnETH,
                afterStart.withdrawnETH,
                "Withdrawn ETH should not change after verifying checkpoint"
            );
            assertEq(
                afterVerify.unverifiedStakedETH,
                afterStart.unverifiedStakedETH,
                "Unverified staked ETH should not change after verifying checkpoint"
            );
            assertGe(
                afterVerify.podOwnerDepositShares,
                afterStart.podOwnerDepositShares,
                "Pod owner shares should not decrease after verifying checkpoint"
            );

            uint256 _currentCheckpointTimestampAfter = stakingNodesManager.nodes(nodeId).eigenPod().currentCheckpointTimestamp();
            uint256 _lastCheckpointTimestamp = stakingNodesManager.nodes(nodeId).eigenPod().lastCheckpointTimestamp();
            assertEq(_currentCheckpointTimestampAfter, 0, "_testVerifyCheckpointsBeforeWithdrawalRequest: E0");
            assertEq(_lastCheckpointTimestamp, _currentCheckpointTimestampBefore, "_testVerifyCheckpointsBeforeWithdrawalRequest: E1");
            assertApproxEqAbs(
                uint256(eigenPodManager.podOwnerDepositShares(address(stakingNodesManager.nodes(nodeId)))),
                AMOUNT * validatorCount,
                1_000_000_000,
                "_testVerifyCheckpointsBeforeWithdrawalRequest: E2"
            );
        }
    }

<<<<<<< HEAD
}

contract StakingNodeWithdrawals is StakingNodeTestBase {

    function testQueueWithdrawals() public {
        // Setup
        uint256 depositAmount = 32 ether;
        address user = vm.addr(156_737);
        vm.deal(user, 1000 ether);
        yneth.depositETH{value: depositAmount}(user);

        uint256[] memory nodeIds = createStakingNodes(1);
        uint256 nodeId = nodeIds[0];
        IStakingNode stakingNodeInstance = stakingNodesManager.nodes(nodeIds[0]);

        // Create and register a validator
        uint40[] memory validatorIndices = createValidators(repeat(nodeIds[0], 1), 1);

        registerValidators(repeat(nodeIds[0], 1));
        beaconChain.advanceEpoch_NoRewards();

        // Verify withdrawal credentials
        _verifyWithdrawalCredentials(nodeIds[0], validatorIndices[0]);

        // Simulate some rewards
        beaconChain.advanceEpoch();

        uint40[] memory _validators = new uint40[](1);
        _validators[0] = validatorIndices[0];

        startAndVerifyCheckpoint(nodeId, _validators);

        // Get initial state
        StateSnapshot memory initialState = takeSnapshot(nodeIds[0]);

        // Queue withdrawals
        uint256 withdrawalAmount = 1 ether;
        vm.prank(actors.ops.STAKING_NODES_WITHDRAWER);
        stakingNodeInstance.queueWithdrawals(withdrawalAmount);

        // Get final state
        StateSnapshot memory finalState = takeSnapshot(nodeIds[0]);

        // Assert
        assertEq(finalState.totalAssets, initialState.totalAssets, "Total assets should remain unchanged");
        assertEq(finalState.totalSupply, initialState.totalSupply, "Total supply should remain unchanged");
        assertEq(
            finalState.stakingNodeBalance,
            initialState.stakingNodeBalance,
            "Staking node balance should remain unchanged"
        );
        assertEq(
            finalState.queuedShares,
            initialState.queuedShares + withdrawalAmount,
            "Queued shares should increase by withdrawal amount"
        );
        assertEq(finalState.withdrawnETH, initialState.withdrawnETH, "Withdrawn ETH should remain unchanged");
        assertEq(
            finalState.unverifiedStakedETH,
            initialState.unverifiedStakedETH,
            "Unverified staked ETH should remain unchanged"
        );
        assertEq(
            finalState.podOwnerDepositShares,
            initialState.podOwnerDepositShares - int256(withdrawalAmount),
            "Pod owner shares should decrease by withdrawalAmount"
        );
    }

    function testQueueWithdrawalsFailsWhenNotAdmin() public {
        uint256[] memory nodeIds = createStakingNodes(1);
        IStakingNode stakingNodeInstance = stakingNodesManager.nodes(nodeIds[0]);

        uint256 withdrawalAmount = 1 ether;
        vm.prank(address(0x1234567890123456789012345678901234567890));
        vm.expectRevert(StakingNode.NotStakingNodesWithdrawer.selector);
        stakingNodeInstance.queueWithdrawals(withdrawalAmount);
    }

    function testQueueWithdrawalsFailsWhenInsufficientBalance() public {
        uint256[] memory nodeIds = createStakingNodes(1);
        IStakingNode stakingNodeInstance = stakingNodesManager.nodes(nodeIds[0]);

        uint256 withdrawalAmount = 100 ether; // Assuming this is more than the node's balance
        vm.prank(actors.ops.STAKING_NODES_WITHDRAWER);
        vm.expectRevert("EigenPodManager.removeShares: cannot result in pod owner having negative shares");
        stakingNodeInstance.queueWithdrawals(withdrawalAmount);
    }

    function testCompleteQueuedWithdrawalsWithMultipleValidators() public {
        // Setup
        uint256 validatorCount = 2;
        uint256 depositAmount = 32 ether;
        address user = vm.addr(156_737);
        vm.deal(user, 1000 ether);
        yneth.depositETH{value: depositAmount * validatorCount}(user); // Deposit for validators

        uint256[] memory nodeIds = createStakingNodes(1);
        uint256 nodeId = nodeIds[0];
        IStakingNode stakingNodeInstance = stakingNodesManager.nodes(nodeId);

        // Setup: Create multiple validators and verify withdrawal credentials
        uint40[] memory validatorIndices = createValidators(repeat(nodeId, validatorCount), validatorCount);
        beaconChain.advanceEpoch_NoRewards();
        registerValidators(repeat(nodeId, validatorCount));

        beaconChain.advanceEpoch_NoRewards();

        for (uint256 i = 0; i < validatorCount; i++) {
            _verifyWithdrawalCredentials(nodeIds[0], validatorIndices[i]);
        }

        beaconChain.advanceEpoch_NoRewards();

        // Exit some validators
        uint256 exitedValidatorCount = 1;
        for (uint256 i = 0; i < exitedValidatorCount; i++) {
            beaconChain.exitValidator(validatorIndices[i]);
        }

        // Advance the beacon chain by one epoch without rewards
        beaconChain.advanceEpoch_NoRewards();

        // Start and verify checkpoint for all validators
        startAndVerifyCheckpoint(nodeId, validatorIndices);

        // Queue withdrawals for exited validators
        uint256 withdrawalAmount = 32 ether * exitedValidatorCount;
        vm.prank(actors.ops.STAKING_NODES_WITHDRAWER);
        stakingNodeInstance.queueWithdrawals(withdrawalAmount);

        // Capture initial state
        StateSnapshot memory before = takeSnapshot(nodeIds[0]);

        QueuedWithdrawalInfo[] memory queuedWithdrawals = new QueuedWithdrawalInfo[](1);
        queuedWithdrawals[0] = QueuedWithdrawalInfo({withdrawnAmount: withdrawalAmount});
        _completeQueuedWithdrawals(queuedWithdrawals, nodeIds[0]);

        // Capture final state
        StateSnapshot memory afterCompletion = takeSnapshot(nodeIds[0]);

        // Assertions
        assertEq(afterCompletion.queuedShares, before.queuedShares - withdrawalAmount, "Queued shares should decrease");
        assertEq(afterCompletion.withdrawnETH, before.withdrawnETH + withdrawalAmount, "Withdrawn ETH should increase");
        assertEq(afterCompletion.podOwnerDepositShares, before.podOwnerDepositShares, "Pod owner shares should remain unchanged");
        assertEq(
            afterCompletion.stakingNodeBalance,
            before.stakingNodeBalance,
            "Staking node balance should remain unchanged"
        );
    }

    function testCompleteQueuedWithdrawalsWithSlashedValidators() public {
        uint256 validatorCount = 2;

        {
            // Setup
            uint256 depositAmount = 32 ether;
            address user = vm.addr(156_737);
            vm.deal(user, 1000 ether);
            yneth.depositETH{value: depositAmount * validatorCount}(user); // Deposit for validators
        }

        uint256 nodeId = createStakingNodes(1)[0];
        IStakingNode stakingNodeInstance = stakingNodesManager.nodes(nodeId);

        // Setup: Create multiple validators and verify withdrawal credentials
        uint40[] memory validatorIndices = createValidators(repeat(nodeId, validatorCount), validatorCount);
        beaconChain.advanceEpoch_NoRewards();
        registerValidators(repeat(nodeId, validatorCount));

        beaconChain.advanceEpoch_NoRewards();

        for (uint256 i = 0; i < validatorCount; i++) {
            _verifyWithdrawalCredentials(nodeId, validatorIndices[i]);
        }

        beaconChain.advanceEpoch_NoRewards();

        uint256 slashedValidatorCount = 1;
        // Slash some validators
        uint40[] memory slashedValidators = new uint40[](slashedValidatorCount);
        for (uint256 i = 0; i < slashedValidatorCount; i++) {
            slashedValidators[i] = validatorIndices[i];
        }
        beaconChain.slashValidators(slashedValidators, BeaconChainMock.SlashType.Minor);

        beaconChain.advanceEpoch_NoRewards();

        // Exit remaining validators
        uint256 exitedValidatorCount = validatorCount - slashedValidatorCount;
        for (uint256 i = slashedValidatorCount; i < validatorCount; i++) {
            beaconChain.exitValidator(validatorIndices[i]);
        }

        // Advance the beacon chain by one epoch without rewards
        beaconChain.advanceEpoch_NoRewards();

        // Capture initial state
        StateSnapshot memory before = takeSnapshot(nodeId);

        // Start and verify checkpoint for all validators
        startAndVerifyCheckpoint(nodeId, validatorIndices);

        // Calculate expected withdrawal amount (slashed validators lose 1 ETH each)
        uint256 withdrawalAmount = (32 ether * exitedValidatorCount);

        // Queue withdrawals for all validators
        vm.prank(actors.ops.STAKING_NODES_WITHDRAWER);
        stakingNodeInstance.queueWithdrawals(withdrawalAmount);

        QueuedWithdrawalInfo[] memory queuedWithdrawals = new QueuedWithdrawalInfo[](1);
        queuedWithdrawals[0] = QueuedWithdrawalInfo({withdrawnAmount: withdrawalAmount});
        _completeQueuedWithdrawals(queuedWithdrawals, nodeId);

        // Capture final state
        StateSnapshot memory afterCompletion = takeSnapshot(nodeId);

        uint256 slashedAmount = slashedValidatorCount * (beaconChain.MINOR_SLASH_AMOUNT_GWEI() * 1e9);

        // Assertions
        assertEq(
            afterCompletion.withdrawnETH,
            before.withdrawnETH + withdrawalAmount,
            "Withdrawn ETH should increase by the withdrawn amount"
        );
        assertEq(
            afterCompletion.podOwnerDepositShares,
            before.podOwnerDepositShares - int256(slashedAmount) - int256(withdrawalAmount),
            "Pod owner shares should decrease by SLASH_AMOUNT_GWEI per slashed validator and by withdrawalAmount"
        );
        assertEq(
            afterCompletion.stakingNodeBalance,
            before.stakingNodeBalance - slashedAmount,
            "Staking node balance should remain unchanged"
        );

        // Verify that the total withdrawn amount matches the expected amount
        assertEq(
            afterCompletion.withdrawnETH - before.withdrawnETH,
            withdrawalAmount,
            "Total withdrawn amount should match the expected amount"
        );
    }

    function testQueueWithdrawalsBeforeExitingAndVerifyingValidator() public {
        uint256 validatorCount = 1;
        uint256 depositAmount = 32 ether;
        address user = vm.addr(156_737);
        vm.deal(user, 1000 ether);
        yneth.depositETH{value: depositAmount * validatorCount}(user);

        uint256 nodeId = createStakingNodes(1)[0];
        IStakingNode stakingNodeInstance = stakingNodesManager.nodes(nodeId);

        // Create and register a validator
        uint40[] memory validatorIndices = createValidators(repeat(nodeId, validatorCount), validatorCount);
        beaconChain.advanceEpoch_NoRewards();
        registerValidators(repeat(nodeId, validatorCount));

        beaconChain.advanceEpoch_NoRewards();

        // Verify withdrawal credentials
        _verifyWithdrawalCredentials(nodeId, validatorIndices[0]);

        beaconChain.advanceEpoch_NoRewards();

        // Capture initial state
        StateSnapshot memory before = takeSnapshot(nodeId);

        // Queue withdrawals before exiting the validator
        uint256 withdrawalAmount = 32 ether;
        vm.prank(actors.ops.STAKING_NODES_WITHDRAWER);
        stakingNodeInstance.queueWithdrawals(withdrawalAmount);

        // Exit the validator
        beaconChain.slashValidators(validatorIndices, BeaconChainMock.SlashType.Minor);

        beaconChain.advanceEpoch_NoRewards();

        // Start and verify checkpoint
        startAndVerifyCheckpoint(nodeId, validatorIndices);

        // Assert that podOwnerDepositShares are equal to negative slashingAmount
        uint256 slashedAmount = beaconChain.MINOR_SLASH_AMOUNT_GWEI() * 1e9;
        assertEq(
            eigenPodManager.podOwnerDepositShares(address(stakingNodeInstance)),
            -int256(slashedAmount),
            "Pod owner shares should be equal to negative slashing amount"
        );

        // Complete queued withdrawals
        QueuedWithdrawalInfo[] memory queuedWithdrawals = new QueuedWithdrawalInfo[](1);
        queuedWithdrawals[0] = QueuedWithdrawalInfo({withdrawnAmount: withdrawalAmount});
        _completeQueuedWithdrawals(queuedWithdrawals, nodeId);

        // Capture final state
        StateSnapshot memory afterCompletion = takeSnapshot(nodeId);

        // Assertions
        assertEq(
            afterCompletion.withdrawnETH,
            before.withdrawnETH + withdrawalAmount - slashedAmount,
            "Withdrawn ETH should increase by the withdrawn amount"
        );
        assertEq(
            afterCompletion.podOwnerDepositShares,
            before.podOwnerDepositShares - int256(withdrawalAmount),
            "Pod owner shares should decrease by withdrawalAmount"
        );
        assertEq(
            afterCompletion.queuedShares, before.queuedShares, "Queued shares should decrease back to original value"
        );
        assertEq(
            afterCompletion.stakingNodeBalance,
            before.stakingNodeBalance - slashedAmount,
            "Staking node balance should remain unchanged"
        );
        assertEq(
            afterCompletion.withdrawnETH,
            before.withdrawnETH + withdrawalAmount - slashedAmount,
            "Total withdrawn amount should match the expected amount"
        );
    }

=======
>>>>>>> d5df02be
}<|MERGE_RESOLUTION|>--- conflicted
+++ resolved
@@ -1137,333 +1137,4 @@
             );
         }
     }
-
-<<<<<<< HEAD
-}
-
-contract StakingNodeWithdrawals is StakingNodeTestBase {
-
-    function testQueueWithdrawals() public {
-        // Setup
-        uint256 depositAmount = 32 ether;
-        address user = vm.addr(156_737);
-        vm.deal(user, 1000 ether);
-        yneth.depositETH{value: depositAmount}(user);
-
-        uint256[] memory nodeIds = createStakingNodes(1);
-        uint256 nodeId = nodeIds[0];
-        IStakingNode stakingNodeInstance = stakingNodesManager.nodes(nodeIds[0]);
-
-        // Create and register a validator
-        uint40[] memory validatorIndices = createValidators(repeat(nodeIds[0], 1), 1);
-
-        registerValidators(repeat(nodeIds[0], 1));
-        beaconChain.advanceEpoch_NoRewards();
-
-        // Verify withdrawal credentials
-        _verifyWithdrawalCredentials(nodeIds[0], validatorIndices[0]);
-
-        // Simulate some rewards
-        beaconChain.advanceEpoch();
-
-        uint40[] memory _validators = new uint40[](1);
-        _validators[0] = validatorIndices[0];
-
-        startAndVerifyCheckpoint(nodeId, _validators);
-
-        // Get initial state
-        StateSnapshot memory initialState = takeSnapshot(nodeIds[0]);
-
-        // Queue withdrawals
-        uint256 withdrawalAmount = 1 ether;
-        vm.prank(actors.ops.STAKING_NODES_WITHDRAWER);
-        stakingNodeInstance.queueWithdrawals(withdrawalAmount);
-
-        // Get final state
-        StateSnapshot memory finalState = takeSnapshot(nodeIds[0]);
-
-        // Assert
-        assertEq(finalState.totalAssets, initialState.totalAssets, "Total assets should remain unchanged");
-        assertEq(finalState.totalSupply, initialState.totalSupply, "Total supply should remain unchanged");
-        assertEq(
-            finalState.stakingNodeBalance,
-            initialState.stakingNodeBalance,
-            "Staking node balance should remain unchanged"
-        );
-        assertEq(
-            finalState.queuedShares,
-            initialState.queuedShares + withdrawalAmount,
-            "Queued shares should increase by withdrawal amount"
-        );
-        assertEq(finalState.withdrawnETH, initialState.withdrawnETH, "Withdrawn ETH should remain unchanged");
-        assertEq(
-            finalState.unverifiedStakedETH,
-            initialState.unverifiedStakedETH,
-            "Unverified staked ETH should remain unchanged"
-        );
-        assertEq(
-            finalState.podOwnerDepositShares,
-            initialState.podOwnerDepositShares - int256(withdrawalAmount),
-            "Pod owner shares should decrease by withdrawalAmount"
-        );
-    }
-
-    function testQueueWithdrawalsFailsWhenNotAdmin() public {
-        uint256[] memory nodeIds = createStakingNodes(1);
-        IStakingNode stakingNodeInstance = stakingNodesManager.nodes(nodeIds[0]);
-
-        uint256 withdrawalAmount = 1 ether;
-        vm.prank(address(0x1234567890123456789012345678901234567890));
-        vm.expectRevert(StakingNode.NotStakingNodesWithdrawer.selector);
-        stakingNodeInstance.queueWithdrawals(withdrawalAmount);
-    }
-
-    function testQueueWithdrawalsFailsWhenInsufficientBalance() public {
-        uint256[] memory nodeIds = createStakingNodes(1);
-        IStakingNode stakingNodeInstance = stakingNodesManager.nodes(nodeIds[0]);
-
-        uint256 withdrawalAmount = 100 ether; // Assuming this is more than the node's balance
-        vm.prank(actors.ops.STAKING_NODES_WITHDRAWER);
-        vm.expectRevert("EigenPodManager.removeShares: cannot result in pod owner having negative shares");
-        stakingNodeInstance.queueWithdrawals(withdrawalAmount);
-    }
-
-    function testCompleteQueuedWithdrawalsWithMultipleValidators() public {
-        // Setup
-        uint256 validatorCount = 2;
-        uint256 depositAmount = 32 ether;
-        address user = vm.addr(156_737);
-        vm.deal(user, 1000 ether);
-        yneth.depositETH{value: depositAmount * validatorCount}(user); // Deposit for validators
-
-        uint256[] memory nodeIds = createStakingNodes(1);
-        uint256 nodeId = nodeIds[0];
-        IStakingNode stakingNodeInstance = stakingNodesManager.nodes(nodeId);
-
-        // Setup: Create multiple validators and verify withdrawal credentials
-        uint40[] memory validatorIndices = createValidators(repeat(nodeId, validatorCount), validatorCount);
-        beaconChain.advanceEpoch_NoRewards();
-        registerValidators(repeat(nodeId, validatorCount));
-
-        beaconChain.advanceEpoch_NoRewards();
-
-        for (uint256 i = 0; i < validatorCount; i++) {
-            _verifyWithdrawalCredentials(nodeIds[0], validatorIndices[i]);
-        }
-
-        beaconChain.advanceEpoch_NoRewards();
-
-        // Exit some validators
-        uint256 exitedValidatorCount = 1;
-        for (uint256 i = 0; i < exitedValidatorCount; i++) {
-            beaconChain.exitValidator(validatorIndices[i]);
-        }
-
-        // Advance the beacon chain by one epoch without rewards
-        beaconChain.advanceEpoch_NoRewards();
-
-        // Start and verify checkpoint for all validators
-        startAndVerifyCheckpoint(nodeId, validatorIndices);
-
-        // Queue withdrawals for exited validators
-        uint256 withdrawalAmount = 32 ether * exitedValidatorCount;
-        vm.prank(actors.ops.STAKING_NODES_WITHDRAWER);
-        stakingNodeInstance.queueWithdrawals(withdrawalAmount);
-
-        // Capture initial state
-        StateSnapshot memory before = takeSnapshot(nodeIds[0]);
-
-        QueuedWithdrawalInfo[] memory queuedWithdrawals = new QueuedWithdrawalInfo[](1);
-        queuedWithdrawals[0] = QueuedWithdrawalInfo({withdrawnAmount: withdrawalAmount});
-        _completeQueuedWithdrawals(queuedWithdrawals, nodeIds[0]);
-
-        // Capture final state
-        StateSnapshot memory afterCompletion = takeSnapshot(nodeIds[0]);
-
-        // Assertions
-        assertEq(afterCompletion.queuedShares, before.queuedShares - withdrawalAmount, "Queued shares should decrease");
-        assertEq(afterCompletion.withdrawnETH, before.withdrawnETH + withdrawalAmount, "Withdrawn ETH should increase");
-        assertEq(afterCompletion.podOwnerDepositShares, before.podOwnerDepositShares, "Pod owner shares should remain unchanged");
-        assertEq(
-            afterCompletion.stakingNodeBalance,
-            before.stakingNodeBalance,
-            "Staking node balance should remain unchanged"
-        );
-    }
-
-    function testCompleteQueuedWithdrawalsWithSlashedValidators() public {
-        uint256 validatorCount = 2;
-
-        {
-            // Setup
-            uint256 depositAmount = 32 ether;
-            address user = vm.addr(156_737);
-            vm.deal(user, 1000 ether);
-            yneth.depositETH{value: depositAmount * validatorCount}(user); // Deposit for validators
-        }
-
-        uint256 nodeId = createStakingNodes(1)[0];
-        IStakingNode stakingNodeInstance = stakingNodesManager.nodes(nodeId);
-
-        // Setup: Create multiple validators and verify withdrawal credentials
-        uint40[] memory validatorIndices = createValidators(repeat(nodeId, validatorCount), validatorCount);
-        beaconChain.advanceEpoch_NoRewards();
-        registerValidators(repeat(nodeId, validatorCount));
-
-        beaconChain.advanceEpoch_NoRewards();
-
-        for (uint256 i = 0; i < validatorCount; i++) {
-            _verifyWithdrawalCredentials(nodeId, validatorIndices[i]);
-        }
-
-        beaconChain.advanceEpoch_NoRewards();
-
-        uint256 slashedValidatorCount = 1;
-        // Slash some validators
-        uint40[] memory slashedValidators = new uint40[](slashedValidatorCount);
-        for (uint256 i = 0; i < slashedValidatorCount; i++) {
-            slashedValidators[i] = validatorIndices[i];
-        }
-        beaconChain.slashValidators(slashedValidators, BeaconChainMock.SlashType.Minor);
-
-        beaconChain.advanceEpoch_NoRewards();
-
-        // Exit remaining validators
-        uint256 exitedValidatorCount = validatorCount - slashedValidatorCount;
-        for (uint256 i = slashedValidatorCount; i < validatorCount; i++) {
-            beaconChain.exitValidator(validatorIndices[i]);
-        }
-
-        // Advance the beacon chain by one epoch without rewards
-        beaconChain.advanceEpoch_NoRewards();
-
-        // Capture initial state
-        StateSnapshot memory before = takeSnapshot(nodeId);
-
-        // Start and verify checkpoint for all validators
-        startAndVerifyCheckpoint(nodeId, validatorIndices);
-
-        // Calculate expected withdrawal amount (slashed validators lose 1 ETH each)
-        uint256 withdrawalAmount = (32 ether * exitedValidatorCount);
-
-        // Queue withdrawals for all validators
-        vm.prank(actors.ops.STAKING_NODES_WITHDRAWER);
-        stakingNodeInstance.queueWithdrawals(withdrawalAmount);
-
-        QueuedWithdrawalInfo[] memory queuedWithdrawals = new QueuedWithdrawalInfo[](1);
-        queuedWithdrawals[0] = QueuedWithdrawalInfo({withdrawnAmount: withdrawalAmount});
-        _completeQueuedWithdrawals(queuedWithdrawals, nodeId);
-
-        // Capture final state
-        StateSnapshot memory afterCompletion = takeSnapshot(nodeId);
-
-        uint256 slashedAmount = slashedValidatorCount * (beaconChain.MINOR_SLASH_AMOUNT_GWEI() * 1e9);
-
-        // Assertions
-        assertEq(
-            afterCompletion.withdrawnETH,
-            before.withdrawnETH + withdrawalAmount,
-            "Withdrawn ETH should increase by the withdrawn amount"
-        );
-        assertEq(
-            afterCompletion.podOwnerDepositShares,
-            before.podOwnerDepositShares - int256(slashedAmount) - int256(withdrawalAmount),
-            "Pod owner shares should decrease by SLASH_AMOUNT_GWEI per slashed validator and by withdrawalAmount"
-        );
-        assertEq(
-            afterCompletion.stakingNodeBalance,
-            before.stakingNodeBalance - slashedAmount,
-            "Staking node balance should remain unchanged"
-        );
-
-        // Verify that the total withdrawn amount matches the expected amount
-        assertEq(
-            afterCompletion.withdrawnETH - before.withdrawnETH,
-            withdrawalAmount,
-            "Total withdrawn amount should match the expected amount"
-        );
-    }
-
-    function testQueueWithdrawalsBeforeExitingAndVerifyingValidator() public {
-        uint256 validatorCount = 1;
-        uint256 depositAmount = 32 ether;
-        address user = vm.addr(156_737);
-        vm.deal(user, 1000 ether);
-        yneth.depositETH{value: depositAmount * validatorCount}(user);
-
-        uint256 nodeId = createStakingNodes(1)[0];
-        IStakingNode stakingNodeInstance = stakingNodesManager.nodes(nodeId);
-
-        // Create and register a validator
-        uint40[] memory validatorIndices = createValidators(repeat(nodeId, validatorCount), validatorCount);
-        beaconChain.advanceEpoch_NoRewards();
-        registerValidators(repeat(nodeId, validatorCount));
-
-        beaconChain.advanceEpoch_NoRewards();
-
-        // Verify withdrawal credentials
-        _verifyWithdrawalCredentials(nodeId, validatorIndices[0]);
-
-        beaconChain.advanceEpoch_NoRewards();
-
-        // Capture initial state
-        StateSnapshot memory before = takeSnapshot(nodeId);
-
-        // Queue withdrawals before exiting the validator
-        uint256 withdrawalAmount = 32 ether;
-        vm.prank(actors.ops.STAKING_NODES_WITHDRAWER);
-        stakingNodeInstance.queueWithdrawals(withdrawalAmount);
-
-        // Exit the validator
-        beaconChain.slashValidators(validatorIndices, BeaconChainMock.SlashType.Minor);
-
-        beaconChain.advanceEpoch_NoRewards();
-
-        // Start and verify checkpoint
-        startAndVerifyCheckpoint(nodeId, validatorIndices);
-
-        // Assert that podOwnerDepositShares are equal to negative slashingAmount
-        uint256 slashedAmount = beaconChain.MINOR_SLASH_AMOUNT_GWEI() * 1e9;
-        assertEq(
-            eigenPodManager.podOwnerDepositShares(address(stakingNodeInstance)),
-            -int256(slashedAmount),
-            "Pod owner shares should be equal to negative slashing amount"
-        );
-
-        // Complete queued withdrawals
-        QueuedWithdrawalInfo[] memory queuedWithdrawals = new QueuedWithdrawalInfo[](1);
-        queuedWithdrawals[0] = QueuedWithdrawalInfo({withdrawnAmount: withdrawalAmount});
-        _completeQueuedWithdrawals(queuedWithdrawals, nodeId);
-
-        // Capture final state
-        StateSnapshot memory afterCompletion = takeSnapshot(nodeId);
-
-        // Assertions
-        assertEq(
-            afterCompletion.withdrawnETH,
-            before.withdrawnETH + withdrawalAmount - slashedAmount,
-            "Withdrawn ETH should increase by the withdrawn amount"
-        );
-        assertEq(
-            afterCompletion.podOwnerDepositShares,
-            before.podOwnerDepositShares - int256(withdrawalAmount),
-            "Pod owner shares should decrease by withdrawalAmount"
-        );
-        assertEq(
-            afterCompletion.queuedShares, before.queuedShares, "Queued shares should decrease back to original value"
-        );
-        assertEq(
-            afterCompletion.stakingNodeBalance,
-            before.stakingNodeBalance - slashedAmount,
-            "Staking node balance should remain unchanged"
-        );
-        assertEq(
-            afterCompletion.withdrawnETH,
-            before.withdrawnETH + withdrawalAmount - slashedAmount,
-            "Total withdrawn amount should match the expected amount"
-        );
-    }
-
-=======
->>>>>>> d5df02be
 }