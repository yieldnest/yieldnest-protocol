// SPDX-License-Identifier: BSD 3-Clause License
pragma solidity ^0.8.24;

import {IntegrationBaseTest} from "test/integration/IntegrationBaseTest.sol";
import {IStakingNode} from "src/interfaces/IStakingNode.sol";
import {IDelegationManager, IDelegationManagerTypes} from "lib/eigenlayer-contracts/src/contracts/interfaces/IDelegationManager.sol";
import {BeaconChainMock, BeaconChainProofs, CheckpointProofs, CredentialProofs } from "lib/eigenlayer-contracts/src/test/integration/mocks/BeaconChainMock.t.sol";
import {IStrategy} from "lib/eigenlayer-contracts/src/contracts/interfaces/IStrategyManager.sol";

interface IEigenPodSimplified {
    function verifyWithdrawalCredentials(uint64 beaconTimestamp, BeaconChainProofs.StateRootProof calldata stateRootProof, uint40[] calldata validatorIndices, bytes[] calldata validatorFieldsProofs, bytes32[][] calldata validatorFields) external;
    function verifyCheckpointProofs(BeaconChainProofs.BalanceContainerProof calldata balanceContainerProof, BeaconChainProofs.BalanceProof[] calldata proofs) external;
}

interface ITransparentUpgradeableProxy {
    function upgradeTo(address) external payable;
}

contract StakingNodeTestBase is IntegrationBaseTest {
    
    struct QueuedWithdrawalInfo {
        uint256 withdrawnAmount;
    }

    struct StateSnapshot {
        uint256 totalAssets;
        uint256 totalSupply;
        uint256 stakingNodeBalance;
        uint256 queuedShares;
        uint256 withdrawnETH;
        uint256 unverifiedStakedETH;
        int256 podOwnerDepositShares;
    }

    function createStakingNodes(uint nodeCount) public returns (uint256[] memory) {
        uint256[] memory nodeIds = new uint256[](nodeCount);
        for (uint256 i = 0; i < nodeCount; i++) {
            vm.prank(actors.ops.STAKING_NODE_CREATOR);
            IStakingNode node = stakingNodesManager.createStakingNode();
            nodeIds[i] = node.nodeId();
        }
        return nodeIds;
    }

    function _verifyWithdrawalCredentials(uint256 _nodeId, uint40 _validatorIndex) internal {
        uint40[] memory _validators = new uint40[](1);
        _validators[0] = _validatorIndex;

        
        CredentialProofs memory _proofs = beaconChain.getCredentialProofs(_validators);
        vm.startPrank(actors.ops.STAKING_NODES_OPERATOR);
        IEigenPodSimplified(address(stakingNodesManager.nodes(_nodeId))).verifyWithdrawalCredentials({
            beaconTimestamp: _proofs.beaconTimestamp,
            stateRootProof: _proofs.stateRootProof,
            validatorIndices: _validators,
            validatorFieldsProofs: _proofs.validatorFieldsProofs,
            validatorFields: _proofs.validatorFields
        });
        vm.stopPrank();
    }

    function takeSnapshot(uint256 nodeId) internal view returns (StateSnapshot memory) {
        return StateSnapshot({
            totalAssets: yneth.totalAssets(),
            totalSupply: yneth.totalSupply(),
            stakingNodeBalance: stakingNodesManager.nodes(nodeId).getETHBalance(),
            queuedShares: stakingNodesManager.nodes(nodeId).getQueuedSharesAmount(),
            withdrawnETH: stakingNodesManager.nodes(nodeId).getWithdrawnETH(),
            unverifiedStakedETH: stakingNodesManager.nodes(nodeId).unverifiedStakedETH(),
            podOwnerDepositShares: eigenPodManager.podOwnerDepositShares(address(stakingNodesManager.nodes(nodeId)))
        });
    }

    function _completeQueuedWithdrawals(bytes32[] memory withdrawalRoots, uint256 nodeId, bool shouldExpectRevert) internal {
        // create Withdrawal struct
<<<<<<< HEAD
        IDelegationManagerTypes.Withdrawal[] memory _withdrawals = new IDelegationManagerTypes.Withdrawal[](withdrawalRoots.length);
        {
            for (uint256 i = 0; i < withdrawalRoots.length; i++) {
                // uint256[] memory _shares = new uint256[](1);
                // _shares[0] = queuedWithdrawals[i].withdrawnAmount;
                // IStrategy[] memory _strategies = new IStrategy[](1);
                // _strategies[0] = IStrategy(0xbeaC0eeEeeeeEEeEeEEEEeeEEeEeeeEeeEEBEaC0); // beacon chain eth strat
                // address _stakingNode = address(stakingNodesManager.nodes(nodeId));
                _withdrawals[i] = delegationManager.getQueuedWithdrawal(withdrawalRoots[i]);
=======
        IDelegationManagerTypes.Withdrawal[] memory _withdrawals = new IDelegationManagerTypes.Withdrawal[](queuedWithdrawals.length);
        {
            for (uint256 i = 0; i < queuedWithdrawals.length; i++) {
                uint256[] memory _shares = new uint256[](1);
                _shares[0] = queuedWithdrawals[i].withdrawnAmount;
                IStrategy[] memory _strategies = new IStrategy[](1);
                _strategies[0] = IStrategy(0xbeaC0eeEeeeeEEeEeEEEEeeEEeEeeeEeeEEBEaC0); // beacon chain eth strat
                address _stakingNode = address(stakingNodesManager.nodes(nodeId));
                _withdrawals[i] = IDelegationManagerTypes.Withdrawal({
                    staker: _stakingNode,
                    delegatedTo: delegationManager.delegatedTo(_stakingNode),
                    withdrawer: _stakingNode,
                    nonce: delegationManager.cumulativeWithdrawalsQueued(_stakingNode) - 1,
                    startBlock: uint32(block.number),
                    strategies: _strategies,
                    scaledShares: _shares
                });   
>>>>>>> a2c64516
            }
        }

        {
            IStrategy[] memory _strategies = new IStrategy[](1);
            _strategies[0] = IStrategy(0xbeaC0eeEeeeeEEeEeEEEEeeEEeEeeeEeeEEBEaC0); // beacon chain eth strat

            // advance time to allow completion
            vm.roll(block.number + delegationManager.minWithdrawalDelayBlocks() + 1);
        }

        // complete queued withdrawals
        {
            IStakingNode _node = stakingNodesManager.nodes(nodeId);
            vm.startPrank(actors.ops.STAKING_NODES_WITHDRAWER);
            if (shouldExpectRevert) {
                vm.expectRevert();
            }
            _node.completeQueuedWithdrawals(_withdrawals);
            vm.stopPrank();
        }
    }

    function _completeQueuedWithdrawalsAsShares(
        QueuedWithdrawalInfo[] memory queuedWithdrawals,
        uint256 nodeId,
        address operator
    ) internal {

        IDelegationManagerTypes.Withdrawal[] memory _withdrawals = _getWithdrawals(queuedWithdrawals, nodeId, operator);

        {
            IStrategy[] memory _strategies = new IStrategy[](1);
            _strategies[0] = IStrategy(0xbeaC0eeEeeeeEEeEeEEEEeeEEeEeeeEeeEEBEaC0); // beacon chain eth strat

            // advance time to allow completion
            vm.roll(block.number + delegationManager.minWithdrawalDelayBlocks() + 1);
        }

        // complete queued withdrawals
        {
            vm.startPrank(actors.admin.STAKING_NODES_DELEGATOR);
            stakingNodesManager.nodes(nodeId).completeQueuedWithdrawalsAsShares(_withdrawals);
            vm.stopPrank();
        }
    }

    function _getWithdrawals(
        QueuedWithdrawalInfo[] memory queuedWithdrawals,
        uint256 nodeId
    ) internal returns (IDelegationManagerTypes.Withdrawal[] memory) {
        return _getWithdrawals(
            queuedWithdrawals,
            nodeId,
            delegationManager.delegatedTo(address(stakingNodesManager.nodes(nodeId)))
        );
    }

    function _getWithdrawals(
        QueuedWithdrawalInfo[] memory queuedWithdrawals,
        uint256 nodeId,
        address operator
    ) internal returns (IDelegationManagerTypes.Withdrawal[] memory _withdrawals) {


        _withdrawals = new IDelegationManagerTypes.Withdrawal[](queuedWithdrawals.length);

        for (uint256 i = 0; i < queuedWithdrawals.length; i++) {
            uint256[] memory _shares = new uint256[](1);
            _shares[0] = queuedWithdrawals[i].withdrawnAmount;
            IStrategy[] memory _strategies = new IStrategy[](1);
            _strategies[0] = IStrategy(0xbeaC0eeEeeeeEEeEeEEEEeeEEeEeeeEeeEEBEaC0); // beacon chain eth strat
            address _stakingNode = address(stakingNodesManager.nodes(nodeId));
            _withdrawals[i] = IDelegationManagerTypes.Withdrawal({
                staker: _stakingNode,
                delegatedTo: operator,
                withdrawer: _stakingNode,
                nonce: delegationManager.cumulativeWithdrawalsQueued(_stakingNode) - 1,
                startBlock: uint32(block.number),
                strategies: _strategies,
                scaledShares: _shares
            });   
        }
    }

    function startAndVerifyCheckpoint(uint256 nodeId, uint40[] memory _validators) internal {
        // start checkpoint
        {
            vm.startPrank(actors.ops.STAKING_NODES_OPERATOR);
            stakingNodesManager.nodes(nodeId).startCheckpoint(false);
            vm.stopPrank();
        }
        // verify checkpoints
        {
            IStakingNode _node = stakingNodesManager.nodes(nodeId);
            CheckpointProofs memory _cpProofs = beaconChain.getCheckpointProofs(_validators, _node.eigenPod().currentCheckpointTimestamp());
            IEigenPodSimplified(address(_node.eigenPod())).verifyCheckpointProofs({
                balanceContainerProof: _cpProofs.balanceContainerProof,
                proofs: _cpProofs.balanceProofs
            });
        }
    }
}<|MERGE_RESOLUTION|>--- conflicted
+++ resolved
@@ -73,35 +73,10 @@
 
     function _completeQueuedWithdrawals(bytes32[] memory withdrawalRoots, uint256 nodeId, bool shouldExpectRevert) internal {
         // create Withdrawal struct
-<<<<<<< HEAD
         IDelegationManagerTypes.Withdrawal[] memory _withdrawals = new IDelegationManagerTypes.Withdrawal[](withdrawalRoots.length);
         {
             for (uint256 i = 0; i < withdrawalRoots.length; i++) {
-                // uint256[] memory _shares = new uint256[](1);
-                // _shares[0] = queuedWithdrawals[i].withdrawnAmount;
-                // IStrategy[] memory _strategies = new IStrategy[](1);
-                // _strategies[0] = IStrategy(0xbeaC0eeEeeeeEEeEeEEEEeeEEeEeeeEeeEEBEaC0); // beacon chain eth strat
-                // address _stakingNode = address(stakingNodesManager.nodes(nodeId));
                 _withdrawals[i] = delegationManager.getQueuedWithdrawal(withdrawalRoots[i]);
-=======
-        IDelegationManagerTypes.Withdrawal[] memory _withdrawals = new IDelegationManagerTypes.Withdrawal[](queuedWithdrawals.length);
-        {
-            for (uint256 i = 0; i < queuedWithdrawals.length; i++) {
-                uint256[] memory _shares = new uint256[](1);
-                _shares[0] = queuedWithdrawals[i].withdrawnAmount;
-                IStrategy[] memory _strategies = new IStrategy[](1);
-                _strategies[0] = IStrategy(0xbeaC0eeEeeeeEEeEeEEEEeeEEeEeeeEeeEEBEaC0); // beacon chain eth strat
-                address _stakingNode = address(stakingNodesManager.nodes(nodeId));
-                _withdrawals[i] = IDelegationManagerTypes.Withdrawal({
-                    staker: _stakingNode,
-                    delegatedTo: delegationManager.delegatedTo(_stakingNode),
-                    withdrawer: _stakingNode,
-                    nonce: delegationManager.cumulativeWithdrawalsQueued(_stakingNode) - 1,
-                    startBlock: uint32(block.number),
-                    strategies: _strategies,
-                    scaledShares: _shares
-                });   
->>>>>>> a2c64516
             }
         }
 
