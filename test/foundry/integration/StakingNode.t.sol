// SPDX-License-Identifier: BSD 3-Clause License
pragma solidity ^0.8.24;

import {UpgradeableBeacon} from "@openzeppelin/contracts/proxy/beacon/UpgradeableBeacon.sol";
import {Ownable} from "@openzeppelin/contracts/access/Ownable.sol";
import {IPausable} from "../../../src/external/eigenlayer/v0.1.0/interfaces/IPausable.sol";
import {IDelegationManager} from "../../../src/external/eigenlayer/v0.1.0/interfaces/IDelegationManager.sol";
import {IDelegationTerms} from "../../../src/external/eigenlayer/v0.1.0/interfaces/IDelegationTerms.sol";
import {IntegrationBaseTest} from "./IntegrationBaseTest.sol";
import {IStakingNode} from "../../../src/interfaces/IStakingNode.sol";
import {IStakingNodesManager} from "../../../src/interfaces/IStakingNodesManager.sol";
import {IEigenPod} from "../../../src/external/eigenlayer/v0.1.0/interfaces/IEigenPod.sol";
import {IDelayedWithdrawalRouter} from "../../../src/external/eigenlayer/v0.1.0/interfaces/IDelayedWithdrawalRouter.sol";
import {BeaconChainProofs} from "../../../src/external/eigenlayer/v0.1.0/BeaconChainProofs.sol";
import {MainnetEigenPodMock} from "../mocks/mainnet/MainnetEigenPodMock.sol";
import {stdStorage, StdStorage} from "forge-std/Test.sol"; 


contract StakingNodeTest is IntegrationBaseTest {
    using stdStorage for StdStorage;

    function testCreateNodeAndAssertETHBalanceWithoutRegisteredValidators() public {
        // Create a staking node
        IStakingNode stakingNodeInstance = stakingNodesManager.createStakingNode();

        uint256 actualETHBalance = stakingNodeInstance.getETHBalance();
        assertEq(actualETHBalance, 0, "ETH balance does not match expected value");
    }

    function setupStakingNode(uint depositAmount) public returns (IStakingNode, IEigenPod) {

        address addr1 = vm.addr(100);

        require(depositAmount % 32 ether == 0, "depositAmount must be a multiple of 32 ether");

        uint validatorCount = depositAmount / 32 ether;

        vm.deal(addr1, depositAmount);

<<<<<<< HEAD
        uint256 depositAmount = 32 ether;
=======
>>>>>>> f9fb80d6
        vm.prank(addr1);
        yneth.depositETH{value: depositAmount}(addr1);

        IStakingNode stakingNodeInstance = stakingNodesManager.createStakingNode();

        uint256 nodeId = 0;

        IStakingNodesManager.ValidatorData[] memory validatorData = new IStakingNodesManager.ValidatorData[](validatorCount);
        for (uint i = 0; i < validatorCount; i++) {
            bytes memory publicKey = abi.encodePacked(uint256(i));
            publicKey = bytes.concat(publicKey, new bytes(ZERO_PUBLIC_KEY.length - publicKey.length));
            validatorData[i] = IStakingNodesManager.ValidatorData({
                publicKey: publicKey,
                signature: ZERO_SIGNATURE,
                nodeId: nodeId,
                depositDataRoot: bytes32(0)
            });
        }

        bytes memory withdrawalCredentials = stakingNodesManager.getWithdrawalCredentials(nodeId);

        for (uint256 i = 0; i < validatorData.length; i++) {
            uint256 amount = depositAmount / validatorData.length;
            bytes32 depositDataRoot = stakingNodesManager.generateDepositRoot(validatorData[i].publicKey, validatorData[i].signature, withdrawalCredentials, amount);
            validatorData[i].depositDataRoot = depositDataRoot;
        }
        
        bytes32 depositRoot = depositContractEth2.get_deposit_root();
        vm.prank(actors.VALIDATOR_MANAGER);
        stakingNodesManager.registerValidators(depositRoot, validatorData);

        uint256 actualETHBalance = stakingNodeInstance.getETHBalance();
        assertEq(actualETHBalance, depositAmount, "ETH balance does not match expected value");

        IEigenPod eigenPodInstance = stakingNodeInstance.eigenPod();

        return (stakingNodeInstance, eigenPodInstance);
    }

    function testCreateNodeAndVerifyPodStateIsValid() public {

        (IStakingNode stakingNodeInstance, IEigenPod eigenPodInstance) = setupStakingNode(32 ether);

        // Collapsed variable declarations into direct usage within assertions and conditions

        // TODO: double check this is the desired state for a pod.
        // we can't delegate on mainnet at this time so one should be able to farm points without delegating
        assertEq(eigenPodInstance.restakedExecutionLayerGwei(), 0, "Restaked Gwei should be 0");
        assertEq(address(eigenPodManager), address(eigenPodInstance.eigenPodManager()), "EigenPodManager should match");
        assertEq(eigenPodInstance.podOwner(), address(stakingNodeInstance), "Pod owner address does not match");
        assertFalse(eigenPodInstance.hasRestaked(), "Pod should have fully restaked");
        assertEq(eigenPodInstance.mostRecentWithdrawalBlockNumber(), 0, "Most recent withdrawal block should be greater than 0");

        address payable eigenPodAddress = payable(address(eigenPodInstance));
        // Validators are configured to send consensus layer rewards directly to the EigenPod address.
        // These rewards are then sweeped into the StakingNode's balance as part of the withdrawal process.
        uint256 rewardsSweeped = 1 ether;
        vm.deal(eigenPodAddress, rewardsSweeped);

        // trigger withdraw before restaking succesfully
        vm.prank(actors.STAKING_NODES_ADMIN);
        stakingNodeInstance.withdrawBeforeRestaking();

        IDelayedWithdrawalRouter delayedWithdrawalRouter = stakingNodesManager.delayedWithdrawalRouter();
        uint256 withdrawalDelayBlocks = delayedWithdrawalRouter.withdrawalDelayBlocks();
        vm.roll(block.number + withdrawalDelayBlocks + 1);

        uint256 balanceBeforeClaim = address(consensusLayerReceiver).balance;
        vm.prank(actors.STAKING_NODES_ADMIN);
        stakingNodeInstance.claimDelayedWithdrawals(type(uint256).max, 0);
        uint256 balanceAfterClaim = address(consensusLayerReceiver).balance;
        uint256 rewardsAmount = balanceAfterClaim - balanceBeforeClaim;

        assertEq(rewardsAmount, rewardsSweeped, "Rewards amount does not match expected value");
    }

    function testWithdrawBeforeRestakingAndClaimDelayedWithdrawals() public {

        (IStakingNode stakingNodeInstance, IEigenPod eigenPodInstance) = setupStakingNode(32 ether);

       address payable eigenPodAddress = payable(address(eigenPodInstance));
        // Validators are configured to send consensus layer rewards directly to the EigenPod address.
        // These rewards are then sweeped into the StakingNode's balance as part of the withdrawal process.
        uint256 rewardsSweeped = 1 ether;
        vm.deal(eigenPodAddress, rewardsSweeped);

        // trigger withdraw before restaking succesfully
        vm.prank(actors.STAKING_NODES_ADMIN);
        stakingNodeInstance.withdrawBeforeRestaking();

        IDelayedWithdrawalRouter delayedWithdrawalRouter = stakingNodesManager.delayedWithdrawalRouter();
        uint256 withdrawalDelayBlocks = delayedWithdrawalRouter.withdrawalDelayBlocks();
        vm.roll(block.number + withdrawalDelayBlocks + 1);

        uint256 balanceBeforeClaim = address(consensusLayerReceiver).balance;
        vm.prank(actors.STAKING_NODES_ADMIN);
        stakingNodeInstance.claimDelayedWithdrawals(type(uint256).max, 0);
        uint256 balanceAfterClaim = address(consensusLayerReceiver).balance;
        uint256 rewardsAmount = balanceAfterClaim - balanceBeforeClaim;

        assertEq(rewardsAmount, rewardsSweeped, "Rewards amount does not match expected value");
    }

   function testWithdrawBeforeRestakingAndClaimDelayedWithdrawalsForALargeAmount() public {

        (IStakingNode stakingNodeInstance, IEigenPod eigenPodInstance) = setupStakingNode(32 ether);

       address payable eigenPodAddress = payable(address(eigenPodInstance));
        // Validators are configured to send consensus layer rewards directly to the EigenPod address.
        // These rewards are then sweeped into the StakingNode's balance as part of the withdrawal process.
        uint256 rewardsSweeped = 1000 ether;
        vm.deal(eigenPodAddress, rewardsSweeped);

<<<<<<< HEAD
        // trigger withdraw before restaking succesfully
        vm.prank(actors.STAKING_NODES_ADMIN);
=======
        // trigger   withdraw before restaking succesfully
>>>>>>> f9fb80d6
        stakingNodeInstance.withdrawBeforeRestaking();

        IDelayedWithdrawalRouter delayedWithdrawalRouter = stakingNodesManager.delayedWithdrawalRouter();
        uint256 withdrawalDelayBlocks = delayedWithdrawalRouter.withdrawalDelayBlocks();
        vm.roll(block.number + withdrawalDelayBlocks + 1);

        uint256 balanceBeforeClaim = address(consensusLayerReceiver).balance;
        vm.prank(actors.STAKING_NODES_ADMIN);
        stakingNodeInstance.claimDelayedWithdrawals(type(uint256).max, 0);
        uint256 balanceAfterClaim = address(consensusLayerReceiver).balance;
        uint256 rewardsAmount = balanceAfterClaim - balanceBeforeClaim;

        assertEq(rewardsAmount, rewardsSweeped, "Rewards amount does not match expected value");
    }


   function testWithdrawBeforeRestakingAndClaimDelayedWithdrawalsWithValidatorPrincipal() public {

       uint activeValidators = 5;

       uint depositAmount = activeValidators * 32 ether;

       (IStakingNode stakingNodeInstance, IEigenPod eigenPodInstance) = setupStakingNode(depositAmount);

       address payable eigenPodAddress = payable(address(eigenPodInstance));
        // Validators are configured to send consensus layer rewards directly to the EigenPod address.
        // These rewards are then sweeped into the StakingNode's balance as part of the withdrawal process.
        uint rewardsSweeped = depositAmount + 100 ether;
        vm.deal(eigenPodAddress, rewardsSweeped);

        // trigger withdraw before restaking succesfully
        stakingNodeInstance.withdrawBeforeRestaking();

        IDelayedWithdrawalRouter delayedWithdrawalRouter = stakingNodesManager.delayedWithdrawalRouter();
        vm.roll(block.number + delayedWithdrawalRouter.withdrawalDelayBlocks() + 1);

        uint256 balanceBeforeClaim = address(consensusLayerReceiver).balance;

        uint256 withdrawnValidators = activeValidators - 1;
        uint256 validatorPrincipal = withdrawnValidators * 32 ether;

        stakingNodeInstance.claimDelayedWithdrawals(type(uint256).max, validatorPrincipal);
        uint256 balanceAfterClaim = address(consensusLayerReceiver).balance;
        uint256 rewardsAmount = balanceAfterClaim - balanceBeforeClaim;

        assertEq(stakingNodeInstance.getETHBalance(), depositAmount - validatorPrincipal, "StakingNode ETH balance does not match expected value");

        uint expectedRewards = rewardsSweeped - validatorPrincipal;
        assertEq(rewardsAmount, expectedRewards, "Rewards amount does not match expected value");
    }
      

    function testVerifyWithdrawalCredentialsRevertingWhenPaused() public {

        (IStakingNode stakingNodeInstance, IEigenPod eigenPodInstance) = setupStakingNode(32 ether);

        MainnetEigenPodMock mainnetEigenPodMock = new MainnetEigenPodMock(eigenPodManager);

        address eigenPodBeaconAddress = eigenPodManager.eigenPodBeacon();
        address beaconOwner = Ownable(eigenPodBeaconAddress).owner();

        UpgradeableBeacon beacon = UpgradeableBeacon(eigenPodBeaconAddress);

        vm.prank(beaconOwner);
        beacon.upgradeTo(address(mainnetEigenPodMock));


        MainnetEigenPodMock(address(eigenPodInstance)).sethasRestaked(true);

        uint64[] memory oracleBlockNumbers = new uint64[](1);
        oracleBlockNumbers[0] = 0; // Mock value

        uint40[] memory validatorIndexes = new uint40[](1);
        validatorIndexes[0] = 1234567; // Validator index

        BeaconChainProofs.ValidatorFieldsAndBalanceProofs[] memory proofs = new BeaconChainProofs.ValidatorFieldsAndBalanceProofs[](1);
        proofs[0] = BeaconChainProofs.ValidatorFieldsAndBalanceProofs({
            validatorFieldsProof: new bytes(0), // Mock value
            validatorBalanceProof: new bytes(0), // Mock value
            balanceRoot: bytes32(0) // Mock value
        });

        bytes32[][] memory validatorFields = new bytes32[][](1);
        validatorFields[0] = new bytes32[](2);
        validatorFields[0][0] = bytes32(0); // Mock value
        validatorFields[0][1] = bytes32(0); // Mock value

        // Note: Deposits are currently paused as per the PAUSED_DEPOSITS flag in StrategyManager.sol
        // See: https://github.com/Layr-Labs/eigenlayer-contracts/blob/c7bf3817c5e1430672bf8bc80558d8439a2022af/src/contracts/core/StrategyManager.sol#L168
        vm.expectRevert("Pausable: index is paused");
        vm.prank(actors.STAKING_NODES_ADMIN);
        stakingNodeInstance.verifyWithdrawalCredentials(oracleBlockNumbers, validatorIndexes, proofs, validatorFields);

        // go back to previous implementation
        vm.prank(beaconOwner);
        beacon.upgradeTo(previousImplementation);

        // Note: reenable this when verifyWithdrawals works
        // // Note: once deposits are unpaused this should work
        // vm.expectRevert("StrategyManager._removeShares: shareAmount too high");
        // stakingNodeInstance.startWithdrawal(withdrawalAmount);


        // // Note: once deposits are unpaused and a withdrawal is queued, it may be completed
        // vm.expectRevert("StrategyManager.completeQueuedWithdrawal: withdrawal is not pending");
        // WithdrawalCompletionParams memory params = WithdrawalCompletionParams({
        //     middlewareTimesIndex: 0, // Assuming middlewareTimesIndex is not used in this context
        //     amount: withdrawalAmount,
        //     withdrawalStartBlock: uint32(block.number), // Current block number as the start block
        //     delegatedAddress: address(0), // Assuming no delegation address is needed for this withdrawal
        //     nonce: 0 // first nonce is 0
        // });
        // stakingNodeInstance.completeWithdrawal(params);
<<<<<<< HEAD
    }

    function testCreateEigenPodReturnsEigenPodAddressAfterCreated() public {
        IStakingNode stakingNodeInstance = stakingNodesManager.createStakingNode();
        IEigenPod eigenPodInstance = stakingNodeInstance.eigenPod();
        assertEq(address(eigenPodInstance), address(stakingNodeInstance.eigenPod()));
    }

    function testClaimDelayedWithdrawals() public {

        IStakingNode stakingNodeInstance = stakingNodesManager.createStakingNode();

        vm.prank(actors.STAKING_NODES_ADMIN);
        vm.expectRevert();
        stakingNodeInstance.claimDelayedWithdrawals(type(uint256).max, 1);
    }

    function testDelegateFailWhenNotAdmin() public {
        IStakingNode stakingNodeInstance = stakingNodesManager.createStakingNode();
        vm.expectRevert();
        stakingNodeInstance.delegate(address(this));
    }

    function testStakingNodeDelegate() public {
        IStakingNode stakingNodeInstance = stakingNodesManager.createStakingNode();
        IDelegationManager delegationManager = stakingNodesManager.delegationManager();
        IPausable pauseDelegationManager = IPausable(address(delegationManager));
        vm.prank(chainAddresses.EIGENLAYER_DELEGATION_PAUSER_ADDRESS);
        pauseDelegationManager.unpause(0);

        // register as operator
        delegationManager.registerAsOperator(IDelegationTerms(address(this)));
        vm.prank(actors.STAKING_NODES_ADMIN);
        stakingNodeInstance.delegate(address(this));
    }

    function testImplementViewFunction() public {
        IStakingNode stakingNodeInstance = stakingNodesManager.createStakingNode();
        assertEq(stakingNodeInstance.implementation(), address(stakingNodeImplementation));
    }


=======
    }  

    function testVerifyWithdrawalCredentialsWithStrategyUnpaused() public {

        uint depositAmount = 32 ether;

        (IStakingNode stakingNodeInstance, IEigenPod eigenPodInstance) = setupStakingNode(depositAmount);

        MainnetEigenPodMock mainnetEigenPodMock = new MainnetEigenPodMock(eigenPodManager);
        bytes memory tempCode = address(mainnetEigenPodMock).code;

        address eigenPodBeaconAddress = eigenPodManager.eigenPodBeacon();
        address beaconOwner = Ownable(eigenPodBeaconAddress).owner();

        UpgradeableBeacon beacon = UpgradeableBeacon(eigenPodBeaconAddress);
        address previousImplementation = beacon.implementation();

        vm.prank(beaconOwner);
        beacon.upgradeTo(address(mainnetEigenPodMock));

        uint withdrawalAmount = 1 ether;

        MainnetEigenPodMock(address(eigenPodInstance)).sethasRestaked(true);

        {
                        // unpausing deposits artificially
            IPausable pausableStrategyManager = IPausable(address(strategyManager));
            address unpauser = pausableStrategyManager.pauserRegistry().unpauser();
            vm.startPrank(unpauser);
            pausableStrategyManager.unpause(0);
            vm.stopPrank();
        }

        {
            uint64[] memory oracleBlockNumbers = new uint64[](1);
            oracleBlockNumbers[0] = 0; // Mock value

            uint40[] memory validatorIndexes = new uint40[](1);
            validatorIndexes[0] = 1234567; // Validator index

            BeaconChainProofs.ValidatorFieldsAndBalanceProofs[] memory proofs = new BeaconChainProofs.ValidatorFieldsAndBalanceProofs[](1);
            proofs[0] = BeaconChainProofs.ValidatorFieldsAndBalanceProofs({
                validatorFieldsProof: new bytes(0), // Mock value
                validatorBalanceProof: new bytes(0), // Mock value
                balanceRoot: bytes32(0) // Mock value
            });

            bytes32[][] memory validatorFields = new bytes32[][](1);
            validatorFields[0] = new bytes32[](2);
            validatorFields[0][0] = bytes32(0); // Mock value
            validatorFields[0][1] = bytes32(0); // Mock value
            stakingNodeInstance.verifyWithdrawalCredentials(oracleBlockNumbers, validatorIndexes, proofs, validatorFields);

            // go back to previous implementation
            vm.prank(beaconOwner);
            beacon.upgradeTo(previousImplementation);
        }

        uint shares = strategyManager.stakerStrategyShares(address(stakingNodeInstance), stakingNodeInstance.beaconChainETHStrategy());
        assertEq(shares, depositAmount, "Shares do not match deposit amount");

    }  
>>>>>>> f9fb80d6
}
<|MERGE_RESOLUTION|>--- conflicted
+++ resolved
@@ -37,10 +37,6 @@
 
         vm.deal(addr1, depositAmount);
 
-<<<<<<< HEAD
-        uint256 depositAmount = 32 ether;
-=======
->>>>>>> f9fb80d6
         vm.prank(addr1);
         yneth.depositETH{value: depositAmount}(addr1);
 
@@ -154,12 +150,8 @@
         uint256 rewardsSweeped = 1000 ether;
         vm.deal(eigenPodAddress, rewardsSweeped);
 
-<<<<<<< HEAD
         // trigger withdraw before restaking succesfully
         vm.prank(actors.STAKING_NODES_ADMIN);
-=======
-        // trigger   withdraw before restaking succesfully
->>>>>>> f9fb80d6
         stakingNodeInstance.withdrawBeforeRestaking();
 
         IDelayedWithdrawalRouter delayedWithdrawalRouter = stakingNodesManager.delayedWithdrawalRouter();
@@ -191,6 +183,7 @@
         vm.deal(eigenPodAddress, rewardsSweeped);
 
         // trigger withdraw before restaking succesfully
+        vm.prank(actors.STAKING_NODES_ADMIN);
         stakingNodeInstance.withdrawBeforeRestaking();
 
         IDelayedWithdrawalRouter delayedWithdrawalRouter = stakingNodesManager.delayedWithdrawalRouter();
@@ -201,6 +194,7 @@
         uint256 withdrawnValidators = activeValidators - 1;
         uint256 validatorPrincipal = withdrawnValidators * 32 ether;
 
+        vm.prank(actors.STAKING_NODES_ADMIN);
         stakingNodeInstance.claimDelayedWithdrawals(type(uint256).max, validatorPrincipal);
         uint256 balanceAfterClaim = address(consensusLayerReceiver).balance;
         uint256 rewardsAmount = balanceAfterClaim - balanceBeforeClaim;
@@ -222,6 +216,7 @@
         address beaconOwner = Ownable(eigenPodBeaconAddress).owner();
 
         UpgradeableBeacon beacon = UpgradeableBeacon(eigenPodBeaconAddress);
+        address previousImplementation = beacon.implementation();
 
         vm.prank(beaconOwner);
         beacon.upgradeTo(address(mainnetEigenPodMock));
@@ -273,7 +268,6 @@
         //     nonce: 0 // first nonce is 0
         // });
         // stakingNodeInstance.completeWithdrawal(params);
-<<<<<<< HEAD
     }
 
     function testCreateEigenPodReturnsEigenPodAddressAfterCreated() public {
@@ -301,7 +295,7 @@
         IStakingNode stakingNodeInstance = stakingNodesManager.createStakingNode();
         IDelegationManager delegationManager = stakingNodesManager.delegationManager();
         IPausable pauseDelegationManager = IPausable(address(delegationManager));
-        vm.prank(chainAddresses.EIGENLAYER_DELEGATION_PAUSER_ADDRESS);
+        vm.prank(chainAddresses.eigenlayer.DELEGATION_PAUSER_ADDRESS);
         pauseDelegationManager.unpause(0);
 
         // register as operator
@@ -314,10 +308,6 @@
         IStakingNode stakingNodeInstance = stakingNodesManager.createStakingNode();
         assertEq(stakingNodeInstance.implementation(), address(stakingNodeImplementation));
     }
-
-
-=======
-    }  
 
     function testVerifyWithdrawalCredentialsWithStrategyUnpaused() public {
 
@@ -368,6 +358,7 @@
             validatorFields[0] = new bytes32[](2);
             validatorFields[0][0] = bytes32(0); // Mock value
             validatorFields[0][1] = bytes32(0); // Mock value
+            vm.prank(actors.STAKING_NODES_ADMIN);
             stakingNodeInstance.verifyWithdrawalCredentials(oracleBlockNumbers, validatorIndexes, proofs, validatorFields);
 
             // go back to previous implementation
@@ -379,5 +370,4 @@
         assertEq(shares, depositAmount, "Shares do not match deposit amount");
 
     }  
->>>>>>> f9fb80d6
 }
