--- conflicted
+++ resolved
@@ -1,11 +1,13 @@
 // SPDX-License-Identifier: BSD 3-Clause License
 pragma solidity ^0.8.24;
 
+import {IERC20} from "@openzeppelin/contracts/token/ERC20/IERC20.sol";
 import {TransparentUpgradeableProxy} from "@openzeppelin/contracts/proxy/transparent/TransparentUpgradeableProxy.sol";
 import {IStrategyManager} from "../../../src/external/eigenlayer/v0.1.0/interfaces/IStrategyManager.sol";
 import {IDelayedWithdrawalRouter} from "../../../src/external/eigenlayer/v0.1.0/interfaces/IDelayedWithdrawalRouter.sol";
 import {IDepositContract} from "../../../src/external/ethereum/IDepositContract.sol";
 import {IEigenPodManager} from "../../../src/external/eigenlayer/v0.1.0/interfaces/IEigenPodManager.sol";
+import {IStrategy} from "../../../src/external/eigenlayer/v0.1.0/interfaces/IStrategy.sol";
 import {IStakingNodesManager} from "../../../src/interfaces/IStakingNodesManager.sol";
 import {IDelegationManager} from "../../../src/external/eigenlayer/v0.1.0/interfaces//IDelegationManager.sol";
 import {IStakingNodesManager} from "../../../src/interfaces/IStakingNodesManager.sol";
@@ -15,25 +17,31 @@
 import {Test} from "forge-std/Test.sol";
 import {WETH} from "../../../src/external/tokens/WETH.sol";
 import {ynETH} from "../../../src/ynETH.sol";
+import {ynLSD} from "../../../src/ynLSD.sol";
+import {YieldNestOracle} from "../../../src/YieldNestOracle.sol";
+import {LSDStakingNode} from "../../../src/LSDStakingNode.sol";
+
 import {ynViewer} from "../../../src/ynViewer.sol";
 import {StakingNodesManager} from "../../../src/StakingNodesManager.sol";
 import {StakingNode} from "../../../src/StakingNode.sol";
 import {RewardsReceiver} from "../../../src/RewardsReceiver.sol";
 import {RewardsDistributor} from "../../../src/RewardsDistributor.sol";
 import {ContractAddresses} from "../ContractAddresses.sol";
-<<<<<<< HEAD
 import {StakingNode} from "../../../src/StakingNode.sol";
 import {Utils} from "../../../scripts/forge/Utils.sol";
 import {ActorAddresses} from "../ActorAddresses.sol";
+import "forge-std/console.sol";
+
 
 contract IntegrationBaseTest is Test, Utils {
 
     // State
-    uint256 startingExchangeAdjustmentRate;
-    bytes   ZERO_PUBLIC_KEY = hex"000000000000000000000000000000000000000000000000000000000000000000000000000000000000000000000000"; 
-    bytes   ONE_PUBLIC_KEY = hex"000000000000000000000000000000000000000000000000000000000000000000000000000000000000000000000001";
-    bytes   ZERO_SIGNATURE = hex"000000000000000000000000000000000000000000000000000000000000000000000000000000000000000000000000000000000000000000000000000000000000000000000000000000000000000000000000000000000000000000000000";
-    bytes32 ZERO_DEPOSIT_ROOT = bytes32(0);
+    bytes constant ZERO_PUBLIC_KEY = hex"000000000000000000000000000000000000000000000000000000000000000000000000000000000000000000000000"; 
+    bytes constant ONE_PUBLIC_KEY = hex"000000000000000000000000000000000000000000000000000000000000000000000000000000000000000000000001";
+    bytes constant  ZERO_SIGNATURE = hex"000000000000000000000000000000000000000000000000000000000000000000000000000000000000000000000000000000000000000000000000000000000000000000000000000000000000000000000000000000000000000000000000";
+    bytes32 constant ZERO_DEPOSIT_ROOT = bytes32(0);
+
+   uint256 startingExchangeAdjustmentRate = 4;
 
     // Utils
     ContractAddresses public contractAddresses;
@@ -43,125 +51,97 @@
     ynViewer public viewer;
 
     // Rewards
-=======
-import "forge-std/console.sol";
-import "forge-std/Test.sol";
-import "../../../src/external/tokens/WETH.sol";
-import "../../../src/ynETH.sol";
-import "../../../src/ynLSD.sol";
-import "../../../src/YieldNestOracle.sol";
-import "../../../src/StakingNodesManager.sol";
-import "../../../src/LSDStakingNode.sol";
-import "../../../src/RewardsReceiver.sol";
-import "../../../src/RewardsDistributor.sol";
-import "../../../src/interfaces/IStakingNodesManager.sol";
-import "../../../src/interfaces/IRewardsDistributor.sol";
-import "../../../scripts/forge/Utils.sol";
-
-contract IntegrationBaseTest is Test, Utils {
-    address public proxyAdminOwner;
-    TransparentUpgradeableProxy public ynethProxy;
-    TransparentUpgradeableProxy public stakingNodesManagerProxy;
-    TransparentUpgradeableProxy public rewardsDistributorProxy;
-    TransparentUpgradeableProxy public yieldNestOracleProxy;
-    TransparentUpgradeableProxy public ynLSDProxy;
-
-    ynETH public yneth;
-    StakingNodesManager public stakingNodesManager;
->>>>>>> f9fb80d6
     RewardsReceiver public executionLayerReceiver;
     RewardsReceiver public consensusLayerReceiver;
-    TransparentUpgradeableProxy public rewardsDistributorProxy;
     RewardsDistributor public rewardsDistributor;
 
     // Staking
     StakingNodesManager public stakingNodesManager;
-    TransparentUpgradeableProxy public stakingNodesManagerProxy;
     StakingNode public stakingNodeImplementation;
-<<<<<<< HEAD
-=======
-    LSDStakingNode public lsdStakingNodeImplementation;
-    address payable feeReceiver;
->>>>>>> f9fb80d6
+
 
     // Tokens
-    TransparentUpgradeableProxy public ynethProxy;
     ynETH public yneth;
+    ynLSD public ynlsd;
+
+    // Oracles
+    YieldNestOracle public yieldNestOracle;
 
     // Eigen
     IEigenPodManager public eigenPodManager;
     IDelegationManager public delegationManager;
     IDelayedWithdrawalRouter public delayedWithdrawalRouter;
     IStrategyManager public strategyManager;
-<<<<<<< HEAD
-=======
-    IDepositContract public depositContractEth2;
-
-    uint public startingExchangeAdjustmentRateForYnLSD;
-
-    ynLSD public ynlsd;
-    YieldNestOracle public yieldNestOracle;
-    IERC20[] public tokens;
-    address[] public assetsAddresses;
-    address[] public priceFeeds;
-    uint256[] public maxAges;
-    IStrategy[] public strategies;
-
-    address public transferEnabledEOA;
-
-    uint startingExchangeAdjustmentRate;
-
-    bytes ZERO_PUBLIC_KEY = hex"000000000000000000000000000000000000000000000000000000000000000000000000000000000000000000000000"; 
-    bytes ONE_PUBLIC_KEY = hex"000000000000000000000000000000000000000000000000000000000000000000000000000000000000000000000001";
-
-    bytes ZERO_SIGNATURE = hex"000000000000000000000000000000000000000000000000000000000000000000000000000000000000000000000000000000000000000000000000000000000000000000000000000000000000000000000000000000000000000000000000";
-    bytes32 ZERO_DEPOSIT_ROOT = bytes32(0);
->>>>>>> f9fb80d6
 
     // Ethereum
     IDepositContract public depositContractEth2;
 
+    address public transferEnabledEOA;
+
     function setUp() public virtual {
+
 
         // Setup Addresses
         contractAddresses = new ContractAddresses();
         actorAddresses = new ActorAddresses();
 
         // Setup Protocol
+        console.log("Setting up Utils");
         setupUtils();
+        console.log("Setting up Proxies");
         setupProxies();
+        console.log("Setting up Ethereum");
         setupEthereum();
+        console.log("Setting up Eigen Layer");
         setupEigenLayer();
+        console.log("Setting up Rewards Distributor");
         setupRewardsDistributor();
+        console.log("Setting up Staking Nodes Manager");
         setupStakingNodesManager();
+        console.log("Setting up ynETH");
         setupYnETH();
+        console.log("Setting up Yield Nest Oracle and ynLSD");
+        setupYieldNestOracleAndYnLSD();
     }
 
     function setupProxies() public {
-        // Rewards
-        RewardsDistributor rewardsDistributorImplementation = new RewardsDistributor();
-        rewardsDistributorProxy = new TransparentUpgradeableProxy(address(rewardsDistributorImplementation), actors.PROXY_ADMIN_OWNER, "");
+
+        TransparentUpgradeableProxy ynethProxy;
+        TransparentUpgradeableProxy ynLSDProxy;
+        TransparentUpgradeableProxy rewardsDistributorProxy;
+        TransparentUpgradeableProxy stakingNodesManagerProxy;
+        TransparentUpgradeableProxy yieldNestOracleProxy;
+        // Initializing RewardsDistributor contract and creating its proxy
+        rewardsDistributor = new RewardsDistributor();
+        yneth = new ynETH();
+        stakingNodesManager = new StakingNodesManager();
+        yieldNestOracle = new YieldNestOracle();
+        ynlsd = new ynLSD();
+
+        rewardsDistributorProxy = new TransparentUpgradeableProxy(address(rewardsDistributor), actors.PROXY_ADMIN_OWNER, "");
+        rewardsDistributor = RewardsDistributor(payable(rewardsDistributorProxy));
         
-        // ETH
+        ynethProxy = new TransparentUpgradeableProxy(address(yneth), actors.PROXY_ADMIN_OWNER, "");
+        stakingNodesManagerProxy = new TransparentUpgradeableProxy(address(stakingNodesManager), actors.PROXY_ADMIN_OWNER, "");
+        yieldNestOracleProxy = new TransparentUpgradeableProxy(address(yieldNestOracle), actors.PROXY_ADMIN_OWNER, "");
+        ynLSDProxy = new TransparentUpgradeableProxy(address(ynlsd), actors.PROXY_ADMIN_OWNER, "");
+
+        // Wrapping proxies with their respective interfaces
+        yneth = ynETH(payable(ynethProxy));
+        stakingNodesManager = StakingNodesManager(payable(stakingNodesManagerProxy));
+        yieldNestOracle = YieldNestOracle(address(yieldNestOracleProxy));
+        ynlsd = ynLSD(address(ynLSDProxy));
+
+        // Re-deploying ynETH and creating its proxy again
         yneth = new ynETH();
         ynethProxy = new TransparentUpgradeableProxy(address(yneth), actors.PROXY_ADMIN_OWNER, "");
         yneth = ynETH(payable(ynethProxy));
 
-        // Staking
+        // Re-deploying StakingNodesManager and creating its proxy again
         stakingNodesManager = new StakingNodesManager();
-<<<<<<< HEAD
         stakingNodesManagerProxy = new TransparentUpgradeableProxy(address(stakingNodesManager), actors.PROXY_ADMIN_OWNER, "");
         stakingNodesManager = StakingNodesManager(payable(stakingNodesManagerProxy));
-        vm.stopPrank();
-    }
-=======
-        executionLayerReceiver = new RewardsReceiver();
-        consensusLayerReceiver = new RewardsReceiver();
-        stakingNodeImplementation = new StakingNode();
-        lsdStakingNodeImplementation = new LSDStakingNode();
-        yieldNestOracle = new YieldNestOracle();
-        ynlsd = new ynLSD();
->>>>>>> f9fb80d6
+    }
 
     function setupUtils() public {
         viewer = new ynViewer(yneth, stakingNodesManager);
@@ -169,9 +149,8 @@
         actors = actorAddresses.getActors(block.chainid);
     }
 
-<<<<<<< HEAD
     function setupEthereum() public {
-        depositContractEth2 = IDepositContract(chainAddresses.DEPOSIT_2_ADDRESS);
+        depositContractEth2 = IDepositContract(chainAddresses.ethereum.DEPOSIT_2_ADDRESS);
     }
 
     function setupEigenLayer() public {
@@ -179,29 +158,17 @@
         delegationManager = IDelegationManager(vm.addr(5));
         delayedWithdrawalRouter = IDelayedWithdrawalRouter(vm.addr(6));
         strategyManager = IStrategyManager(vm.addr(7));
-        eigenPodManager = IEigenPodManager(chainAddresses.EIGENLAYER_EIGENPOD_MANAGER_ADDRESS);
-        delegationManager = IDelegationManager(chainAddresses.EIGENLAYER_DELEGATION_MANAGER_ADDRESS);
-        delayedWithdrawalRouter = IDelayedWithdrawalRouter(chainAddresses.EIGENLAYER_DELAYED_WITHDRAWAL_ROUTER_ADDRESS); // Assuming DEPOSIT_2_ADDRESS is used for DelayedWithdrawalRouter
-        strategyManager = IStrategyManager(chainAddresses.EIGENLAYER_STRATEGY_MANAGER_ADDRESS);
-    }
-=======
-        // Deploy proxies
-        ynethProxy = new TransparentUpgradeableProxy(address(yneth), address(proxyAdminOwner), "");
-        stakingNodesManagerProxy = new TransparentUpgradeableProxy(address(stakingNodesManager), address(proxyAdminOwner), "");
-        yieldNestOracleProxy = new TransparentUpgradeableProxy(address(yieldNestOracle), address(proxyAdminOwner), "");
-        ynLSDProxy = new TransparentUpgradeableProxy(address(ynlsd), address(proxyAdminOwner), "");
-
-        yneth = ynETH(payable(ynethProxy));
-        stakingNodesManager = StakingNodesManager(payable(stakingNodesManagerProxy));
-        yieldNestOracle =  YieldNestOracle(address(yieldNestOracleProxy));
-        ynlsd = ynLSD(address(ynLSDProxy));
->>>>>>> f9fb80d6
+        eigenPodManager = IEigenPodManager(chainAddresses.eigenlayer.EIGENPOD_MANAGER_ADDRESS);
+        delegationManager = IDelegationManager(chainAddresses.eigenlayer.DELEGATION_MANAGER_ADDRESS);
+        delayedWithdrawalRouter = IDelayedWithdrawalRouter(chainAddresses.eigenlayer.DELAYED_WITHDRAWAL_ROUTER_ADDRESS); // Assuming DEPOSIT_2_ADDRESS is used for DelayedWithdrawalRouter
+        strategyManager = IStrategyManager(chainAddresses.eigenlayer.STRATEGY_MANAGER_ADDRESS);
+    }
 
     function setupYnETH() public {
         WETH weth = new WETH();
-        startingExchangeAdjustmentRate = 4;
         address[] memory pauseWhitelist = new address[](1);
         pauseWhitelist[0] = actors.TRANSFER_ENABLED_EOA;
+        
         ynETH.Init memory ynethInit = ynETH.Init({
             admin: actors.ADMIN,
             pauser: actors.PAUSE_ADMIN,
@@ -218,7 +185,6 @@
     function setupRewardsDistributor() public {
         executionLayerReceiver = new RewardsReceiver();
         consensusLayerReceiver = new RewardsReceiver();
-        rewardsDistributor = RewardsDistributor(payable(rewardsDistributorProxy));
         RewardsDistributor.Init memory rewardsDistributorInit = RewardsDistributor.Init({
             admin: actors.ADMIN,
             executionLayerReceiver: executionLayerReceiver,
@@ -258,40 +224,28 @@
         stakingNodesManager.initialize(stakingNodesManagerInit);
         vm.prank(actors.STAKING_ADMIN); // StakingNodesManager is the only contract that can register a staking node implementation contract
         stakingNodesManager.registerStakingNodeImplementationContract(address(stakingNodeImplementation));
-<<<<<<< HEAD
-=======
-
-        RewardsDistributor.Init memory rewardsDistributorInit = RewardsDistributor.Init({
-            admin: address(this),
-            executionLayerReceiver: executionLayerReceiver,
-            consensusLayerReceiver: consensusLayerReceiver,
-            feesReceiver: feeReceiver, // Assuming the contract itself will receive the fees
-            ynETH: IynETH(address(yneth))
-        });
-        rewardsDistributor.initialize(rewardsDistributorInit);
-
-        // Initialize RewardsReceiver with example parameters
-        RewardsReceiver.Init memory rewardsReceiverInit = RewardsReceiver.Init({
-            admin: address(this),
-            withdrawer: address(rewardsDistributor)
-        });
-        executionLayerReceiver.initialize(rewardsReceiverInit);
-
-        consensusLayerReceiver.initialize(rewardsReceiverInit);
+    }
+
+    function setupYieldNestOracleAndYnLSD() public {
+        IERC20[] memory tokens = new IERC20[](2);
+        address[] memory assetsAddresses = new address[](2);
+        address[] memory priceFeeds = new address[](2);
+        uint256[] memory maxAges = new uint256[](2);
+        IStrategy[] memory strategies = new IStrategy[](2);
 
         // rETH
-        tokens.push(IERC20(chainAddresses.RETH_ADDRESS));
-        assetsAddresses.push(chainAddresses.RETH_ADDRESS);
-        strategies.push(IStrategy(chainAddresses.RETH_STRATEGY_ADDRESS));
-        priceFeeds.push(chainAddresses.RETH_FEED_ADDRESS);
-        maxAges.push(uint256(86400));
+        tokens[0] = IERC20(chainAddresses.lsd.RETH_ADDRESS);
+        assetsAddresses[0] = chainAddresses.lsd.RETH_ADDRESS;
+        strategies[0] = IStrategy(chainAddresses.lsd.RETH_STRATEGY_ADDRESS);
+        priceFeeds[0] = chainAddresses.lsd.RETH_FEED_ADDRESS;
+        maxAges[0] = uint256(86400);
 
         // stETH
-        tokens.push(IERC20(chainAddresses.STETH_ADDRESS));
-        assetsAddresses.push(chainAddresses.STETH_ADDRESS);
-        strategies.push(IStrategy(chainAddresses.STETH_STRATEGY_ADDRESS));
-        priceFeeds.push(chainAddresses.STETH_FEED_ADDRESS);
-        maxAges.push(uint256(86400)); //one hour
+        tokens[1] = IERC20(chainAddresses.lsd.STETH_ADDRESS);
+        assetsAddresses[1] = chainAddresses.lsd.STETH_ADDRESS;
+        strategies[1] = IStrategy(chainAddresses.lsd.STETH_STRATEGY_ADDRESS);
+        priceFeeds[1] = chainAddresses.lsd.STETH_FEED_ADDRESS;
+        maxAges[1] = uint256(86400); //one hour
 
         YieldNestOracle.Init memory oracleInit = YieldNestOracle.Init({
             assets: assetsAddresses,
@@ -300,7 +254,11 @@
             admin: address(this),
             oracleManager: address(this)
         });
-
+        yieldNestOracle.initialize(oracleInit);
+
+        uint startingExchangeAdjustmentRateForYnLSD = 0;
+
+        LSDStakingNode lsdStakingNodeImplementation = new LSDStakingNode();
         ynLSD.Init memory init = ynLSD.Init({
             tokens: tokens,
             strategies: strategies,
@@ -314,9 +272,7 @@
         });
 
         ynlsd.initialize(init);
-        yieldNestOracle.initialize(oracleInit);
 
         ynlsd.registerStakingNodeImplementationContract(address(lsdStakingNodeImplementation));
->>>>>>> f9fb80d6
     }
 }
