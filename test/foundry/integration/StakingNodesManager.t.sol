// SPDX-License-Identifier: BSD 3-Clause License
pragma solidity ^0.8.24;

import {UpgradeableBeacon} from "@openzeppelin/contracts/proxy/beacon/UpgradeableBeacon.sol";
import {IntegrationBaseTest} from "./IntegrationBaseTest.sol";
import {IStakingNode} from "../../../src/interfaces/IStakingNode.sol";
import {IEigenPod} from "../../../src/external/eigenlayer/v0.1.0/interfaces/IEigenPod.sol";
import {IStakingNodesManager} from "../../../src/interfaces/IStakingNodesManager.sol";
import {MockStakingNode} from "../mocks/MockStakingNode.sol";
import "forge-std/console.sol";
<<<<<<< HEAD
import "../../../src/StakingNodesManager.sol";
import "../mocks/TestStakingNodeV2.sol";
import "../mocks/TestStakingNodesManagerV2.sol";
=======
>>>>>>> c0b7d1bb


contract StakingNodesManagerTest is IntegrationBaseTest {

    function testCreateStakingNode() public {
        IStakingNode stakingNodeInstance = stakingNodesManager.createStakingNode();
        IEigenPod eigenPod = stakingNodeInstance.eigenPod();
        assertEq(address(stakingNodesManager), address(stakingNodeInstance.stakingNodesManager()), "StakingNodesManager is not correct");
        address eigenPodOwner = eigenPod.podOwner();
        assertEq(eigenPodOwner, address(stakingNodeInstance), "EigenPod owner is not the staking node instance");

        uint expectedNodeId = 0;
        assertEq(stakingNodeInstance.nodeId(), expectedNodeId, "Node ID does not match expected value");
    }

    function testCreate2StakingNodes() public {
        IStakingNode stakingNodeInstance1 = stakingNodesManager.createStakingNode();
        IEigenPod eigenPod1 = stakingNodeInstance1.eigenPod();
        assertEq(address(stakingNodesManager), address(stakingNodeInstance1.stakingNodesManager()), "StakingNodesManager for node 1 is not correct");
        address eigenPodOwner1 = eigenPod1.podOwner();
        assertEq(eigenPodOwner1, address(stakingNodeInstance1), "EigenPod owner for node 1 is not the staking node instance");
        uint expectedNodeId1 = 0;
        assertEq(stakingNodeInstance1.nodeId(), expectedNodeId1, "Node ID for node 1 does not match expected value");

        IStakingNode stakingNodeInstance2 = stakingNodesManager.createStakingNode();
        IEigenPod eigenPod2 = stakingNodeInstance2.eigenPod();
        assertEq(address(stakingNodesManager), address(stakingNodeInstance2.stakingNodesManager()), "StakingNodesManager for node 2 is not correct");
        address eigenPodOwner2 = eigenPod2.podOwner();
        assertEq(eigenPodOwner2, address(stakingNodeInstance2), "EigenPod owner for node 2 is not the staking node instance");
        uint expectedNodeId2 = 1;
        assertEq(stakingNodeInstance2.nodeId(), expectedNodeId2, "Node ID for node 2 does not match expected value");
    }

    function testCreateStakingNodeAfterUpgradeWithoutUpgradeability() public {
        // Upgrade the StakingNodesManager implementation to TestStakingNodesManagerV2
        address newImplementation = address(new TestStakingNodesManagerV2());
        vm.prank(proxyAdminOwner);
        ProxyAdmin(getTransparentUpgradeableProxyAdminAddress(address(stakingNodesManager)))
            .upgradeAndCall(ITransparentUpgradeableProxy(address(stakingNodesManager)), newImplementation, "");

        // Attempt to create a staking node after the upgrade - should fail since implementation is not there
        vm.expectRevert();
        stakingNodesManager.createStakingNode();
    }

    function testRegisterValidators() public {

        address addr1 = vm.addr(100);

        vm.deal(addr1, 100 ether);

        uint validatorCount = 2;

        uint depositAmount = 32 ether * validatorCount;
        vm.prank(addr1);
        yneth.depositETH{value: depositAmount}(addr1);
        uint balance = yneth.balanceOf(addr1);
        assertEq(balance, depositAmount, "Balance does not match deposit amount");
        
        stakingNodesManager.createStakingNode();

        uint nodeId = 0;
        IStakingNodesManager.ValidatorData[] memory validatorData = new IStakingNodesManager.ValidatorData[](validatorCount);
        validatorData[0] = IStakingNodesManager.ValidatorData({
            publicKey: ZERO_PUBLIC_KEY,
            signature: ZERO_SIGNATURE,
            nodeId: nodeId,
            depositDataRoot: bytes32(0)
        });
        validatorData[1] = IStakingNodesManager.ValidatorData({
            publicKey: ONE_PUBLIC_KEY,
            signature: ZERO_SIGNATURE,
            nodeId: nodeId,
            depositDataRoot: bytes32(0)
        });

        bytes memory withdrawalCredentials = stakingNodesManager.getWithdrawalCredentials(nodeId);

        for (uint i = 0; i < validatorData.length; i++) {
            uint amount = depositAmount / validatorData.length;
            bytes32 depositDataRoot = stakingNodesManager.generateDepositRoot(validatorData[i].publicKey, validatorData[i].signature, withdrawalCredentials, amount);
            validatorData[i].depositDataRoot = depositDataRoot;

        }
        
        bytes32 depositRoot = depositContractEth2.get_deposit_root();
        vm.prank(actors.VALIDATOR_MANAGER);
        stakingNodesManager.registerValidators(depositRoot, validatorData);

        uint totalAssetsControlled = yneth.totalAssets();
        assertEq(totalAssetsControlled, depositAmount, "Total assets controlled does not match expected value");
    }

    function testUpgradeStakingNodeImplementation() public {
        IStakingNode stakingNodeInstance = stakingNodesManager.createStakingNode();
        address eigenPodAddress = address(stakingNodeInstance.eigenPod());

<<<<<<< HEAD
        // upgrade the StakingNodeManager to support the new initialization version.
        address newStakingNodesManagerImpl = address(new TestStakingNodesManagerV2());
        vm.prank(proxyAdminOwner);
        ProxyAdmin(getTransparentUpgradeableProxyAdminAddress(address(stakingNodesManager)))
            .upgradeAndCall(ITransparentUpgradeableProxy(address(stakingNodesManager)), newStakingNodesManagerImpl, "");

        TestStakingNodeV2 testStakingNodeV2 = new TestStakingNodeV2();
        stakingNodesManager.upgradeStakingNodeImplementation(payable(testStakingNodeV2));
=======
        MockStakingNode mockStakingNode = new MockStakingNode();
        bytes memory callData = abi.encodeWithSelector(MockStakingNode.reinitialize.selector, MockStakingNode.ReInit({valueToBeInitialized: 23}));
        vm.prank(actors.STAKING_ADMIN);
        stakingNodesManager.upgradeStakingNodeImplementation(payable(mockStakingNode), callData);
>>>>>>> c0b7d1bb

        UpgradeableBeacon beacon = stakingNodesManager.upgradeableBeacon();
        address upgradedImplementationAddress = beacon.implementation();
        assertEq(upgradedImplementationAddress, payable(testStakingNodeV2));

        address newEigenPodAddress = address(stakingNodeInstance.eigenPod());
        assertEq(newEigenPodAddress, eigenPodAddress);

        TestStakingNodeV2 testStakingNodeV2Instance = TestStakingNodeV2(payable(address(stakingNodeInstance)));
        uint redundantFunctionResult = testStakingNodeV2Instance.redundantFunction();
        assertEq(redundantFunctionResult, 1234567);

        assertEq(testStakingNodeV2Instance.valueToBeInitialized(), 23, "Value to be initialized does not match expected value");
    }

    function testFailRegisterStakingNodeImplementationTwice() public {
<<<<<<< HEAD
        address initialImplementation = address(new TestStakingNodeV2());
=======
        address initialImplementation = address(new MockStakingNode());
        vm.prank(actors.STAKING_ADMIN);
>>>>>>> c0b7d1bb
        stakingNodesManager.registerStakingNodeImplementationContract(initialImplementation);

        address newImplementation = address(new TestStakingNodeV2());
        vm.expectRevert("StakingNodesManager: Implementation already exists");
        vm.prank(actors.STAKING_ADMIN);
        stakingNodesManager.registerStakingNodeImplementationContract(newImplementation);
    }
<<<<<<< HEAD
=======

    function testFailUpgradeStakingNodeImplementationWithoutCallData() public {
        address initialImplementation = address(new MockStakingNode());
        stakingNodesManager.registerStakingNodeImplementationContract(initialImplementation);

        address newImplementation = address(new MockStakingNode());
        vm.expectRevert("StakingNodesManager: Call data is empty");
        stakingNodesManager.upgradeStakingNodeImplementation(payable(newImplementation), "");
    }

    function testIsStakingNodesAdmin() public {
        stakingNodesManager.nodesLength();
        assertEq(stakingNodesManager.isStakingNodesAdmin(address(this)), false);
        assertEq(stakingNodesManager.isStakingNodesAdmin(actors.STAKING_NODES_ADMIN), true);
    }

    // TODO: Should createStakingNode be open to public?
    function testStakingNodesLength() public {
        uint256 initialLength = stakingNodesManager.nodesLength();
        stakingNodesManager.createStakingNode();
        uint256 newLength = stakingNodesManager.nodesLength();
        assertEq(newLength, initialLength + 1);
    }
>>>>>>> c0b7d1bb
}<|MERGE_RESOLUTION|>--- conflicted
+++ resolved
@@ -1,19 +1,17 @@
 // SPDX-License-Identifier: BSD 3-Clause License
 pragma solidity ^0.8.24;
 
+import {ProxyAdmin} from "@openzeppelin/contracts/proxy/transparent/ProxyAdmin.sol";
 import {UpgradeableBeacon} from "@openzeppelin/contracts/proxy/beacon/UpgradeableBeacon.sol";
+import {ITransparentUpgradeableProxy} from "@openzeppelin/contracts/proxy/transparent/TransparentUpgradeableProxy.sol";
 import {IntegrationBaseTest} from "./IntegrationBaseTest.sol";
 import {IStakingNode} from "../../../src/interfaces/IStakingNode.sol";
 import {IEigenPod} from "../../../src/external/eigenlayer/v0.1.0/interfaces/IEigenPod.sol";
 import {IStakingNodesManager} from "../../../src/interfaces/IStakingNodesManager.sol";
-import {MockStakingNode} from "../mocks/MockStakingNode.sol";
 import "forge-std/console.sol";
-<<<<<<< HEAD
 import "../../../src/StakingNodesManager.sol";
 import "../mocks/TestStakingNodeV2.sol";
 import "../mocks/TestStakingNodesManagerV2.sol";
-=======
->>>>>>> c0b7d1bb
 
 
 contract StakingNodesManagerTest is IntegrationBaseTest {
@@ -50,7 +48,7 @@
     function testCreateStakingNodeAfterUpgradeWithoutUpgradeability() public {
         // Upgrade the StakingNodesManager implementation to TestStakingNodesManagerV2
         address newImplementation = address(new TestStakingNodesManagerV2());
-        vm.prank(proxyAdminOwner);
+        vm.prank(actors.PROXY_ADMIN_OWNER);
         ProxyAdmin(getTransparentUpgradeableProxyAdminAddress(address(stakingNodesManager)))
             .upgradeAndCall(ITransparentUpgradeableProxy(address(stakingNodesManager)), newImplementation, "");
 
@@ -111,21 +109,16 @@
         IStakingNode stakingNodeInstance = stakingNodesManager.createStakingNode();
         address eigenPodAddress = address(stakingNodeInstance.eigenPod());
 
-<<<<<<< HEAD
         // upgrade the StakingNodeManager to support the new initialization version.
         address newStakingNodesManagerImpl = address(new TestStakingNodesManagerV2());
-        vm.prank(proxyAdminOwner);
+        vm.prank(actors.PROXY_ADMIN_OWNER);
+        
         ProxyAdmin(getTransparentUpgradeableProxyAdminAddress(address(stakingNodesManager)))
             .upgradeAndCall(ITransparentUpgradeableProxy(address(stakingNodesManager)), newStakingNodesManagerImpl, "");
 
         TestStakingNodeV2 testStakingNodeV2 = new TestStakingNodeV2();
+        vm.prank(actors.STAKING_ADMIN);
         stakingNodesManager.upgradeStakingNodeImplementation(payable(testStakingNodeV2));
-=======
-        MockStakingNode mockStakingNode = new MockStakingNode();
-        bytes memory callData = abi.encodeWithSelector(MockStakingNode.reinitialize.selector, MockStakingNode.ReInit({valueToBeInitialized: 23}));
-        vm.prank(actors.STAKING_ADMIN);
-        stakingNodesManager.upgradeStakingNodeImplementation(payable(mockStakingNode), callData);
->>>>>>> c0b7d1bb
 
         UpgradeableBeacon beacon = stakingNodesManager.upgradeableBeacon();
         address upgradedImplementationAddress = beacon.implementation();
@@ -142,29 +135,14 @@
     }
 
     function testFailRegisterStakingNodeImplementationTwice() public {
-<<<<<<< HEAD
         address initialImplementation = address(new TestStakingNodeV2());
-=======
-        address initialImplementation = address(new MockStakingNode());
         vm.prank(actors.STAKING_ADMIN);
->>>>>>> c0b7d1bb
         stakingNodesManager.registerStakingNodeImplementationContract(initialImplementation);
 
         address newImplementation = address(new TestStakingNodeV2());
         vm.expectRevert("StakingNodesManager: Implementation already exists");
         vm.prank(actors.STAKING_ADMIN);
         stakingNodesManager.registerStakingNodeImplementationContract(newImplementation);
-    }
-<<<<<<< HEAD
-=======
-
-    function testFailUpgradeStakingNodeImplementationWithoutCallData() public {
-        address initialImplementation = address(new MockStakingNode());
-        stakingNodesManager.registerStakingNodeImplementationContract(initialImplementation);
-
-        address newImplementation = address(new MockStakingNode());
-        vm.expectRevert("StakingNodesManager: Call data is empty");
-        stakingNodesManager.upgradeStakingNodeImplementation(payable(newImplementation), "");
     }
 
     function testIsStakingNodesAdmin() public {
@@ -180,5 +158,4 @@
         uint256 newLength = stakingNodesManager.nodesLength();
         assertEq(newLength, initialLength + 1);
     }
->>>>>>> c0b7d1bb
 }