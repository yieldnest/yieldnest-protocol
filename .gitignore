# Logs
logs
*.log

# dotenv environment variable files
.env

# Foundry 
out
cache_forge
lcov.info
<<<<<<< HEAD
=======
coverage
broadcast
deployments
>>>>>>> 428e52f6

# Mac
.DS_STORE

# Hardhat
artifacts
cache

# Node
node_modules
npm-debug.log*
yarn-debug.log*
yarn-error.log*<|MERGE_RESOLUTION|>--- conflicted
+++ resolved
@@ -9,12 +9,9 @@
 out
 cache_forge
 lcov.info
-<<<<<<< HEAD
-=======
 coverage
 broadcast
 deployments
->>>>>>> 428e52f6
 
 # Mac
 .DS_STORE
