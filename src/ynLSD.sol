--- conflicted
+++ resolved
@@ -1,10 +1,6 @@
 pragma solidity ^0.8.0;
 
 import "@openzeppelin/contracts/token/ERC20/utils/SafeERC20.sol";
-<<<<<<< HEAD
-=======
-// import "@openzeppelin/contracts-upgradeable/token/ERC20/extensions/ERC4626Upgradeable.sol";
->>>>>>> 12f2606c
 import "@openzeppelin/contracts-upgradeable/token/ERC20/ERC20Upgradeable.sol";
 import {AccessControlUpgradeable} from
     "@openzeppelin/contracts-upgradeable/access/AccessControlUpgradeable.sol";
@@ -31,23 +27,14 @@
     IStrategyManager public strategyManager;
 
     mapping(IERC20 => IStrategy) public strategies;
-<<<<<<< HEAD
     mapping(IERC20 => uint) public depositedBalances;
     mapping(IERC20 => uint) public currentPrice;
-=======
-    mapping(address => uint) public depositedBalances;
-    mapping(address => uint) public totalTokenShares;
-    mapping(address => mapping(address => uint)) public userShares;
->>>>>>> 12f2606c
 
     IERC20[] tokens;
 
     uint public exchangeAdjustmentRate;
-<<<<<<< HEAD
     uint public latestAssetUpdate;
     uint public totalAssets;
-=======
->>>>>>> 12f2606c
 
     struct Init {
         IERC20[] tokens;
@@ -179,11 +166,7 @@
         }
         
         token.safeTransferFrom(msg.sender, address(this), amount);
-<<<<<<< HEAD
         
-=======
-
->>>>>>> 12f2606c
         if(token.allowance(address(this), address(strategyManager)) < amount) {
             token.approve(address(strategyManager), amount);
         }
@@ -194,17 +177,9 @@
                 amount
             );
 
-<<<<<<< HEAD
         depositedBalances[token] += amount;
 
         // Mint the calculated shares to the receiver
-=======
-        depositedBalances[address(token)] += amount;
-        shares = _convertToShares(amount, Math.Rounding.Floor);
-
-        userShares[address(token)][msg.sender] += shares;
-        totalTokenShares[address(token)] += shares;
->>>>>>> 12f2606c
         _mint(receiver, shares);
 
         emit Deposit(msg.sender, receiver, amount, shares);
@@ -218,35 +193,19 @@
         return totalSupply_;
     }
 
-<<<<<<< HEAD
     function _convertToShares(IERC20 token, uint256 amount, Math.Rounding rounding) internal view returns (uint256) {
 
         uint ethAmount = amount * currentPrice[token];
-=======
-    // TODO Refactor this part better
-    // totalSupply() should be calculated differently 
-    function _convertToShares(address token, uint amount,  Math.Rounding rounding) internal view returns (uint256) {
->>>>>>> 12f2606c
         // 1:1 exchange rate on the first stake.
         // Use totalSupply to see if this is the boostrap call, not totalAssets
         if (totalSupply() == 0) {
             return amount;
         }
-<<<<<<< HEAD
 
         return Math.mulDiv(
             ethAmount,
             totalSupply() * uint256(_BASIS_POINTS_DENOMINATOR - exchangeAdjustmentRate),
             totalAssets * uint256(_BASIS_POINTS_DENOMINATOR),
-=======
-        
-        // Can only happen in bootstrap phase if `totalControlled` and `ynETHSupply` could be manipulated
-        // independently. That should not be possible.
-        return Math.mulDiv(
-            amount,
-            totalTokenShares[token] * uint256(_BASIS_POINTS_DENOMINATOR - exchangeAdjustmentRate),
-            depositedBalances[token] * uint256(_BASIS_POINTS_DENOMINATOR),
->>>>>>> 12f2606c
             rounding
         );
     }
