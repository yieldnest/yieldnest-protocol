--- conflicted
+++ resolved
@@ -27,11 +27,8 @@
         bytes32 _depositRoot,
         ValidatorData[] calldata _depositData
     ) external;
-<<<<<<< HEAD
     function nodesLength() external view returns (uint);
-=======
 
     function upgradeableBeacon() external returns (UpgradeableBeacon);
->>>>>>> f9fb80d6
 }
 
