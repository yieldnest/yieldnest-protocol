--- conflicted
+++ resolved
@@ -17,12 +17,8 @@
         stakingNodesManager = _stakingNodesManager;
     }
 
-<<<<<<< HEAD
+    /// @inheritdoc IynViewer
     function getAllValidators() public view returns (IStakingNodesManager.Validator[] memory) {
-=======
-    /// @inheritdoc IynViewer
-    function getAllValidators() public view returns (bytes[] memory) {
->>>>>>> c0b7d1bb
         return stakingNodesManager.getAllValidators();
     }
 
