--- conflicted
+++ resolved
@@ -177,7 +177,6 @@
                 address(0)
             );
             Deployment memory deployment = Deployment({
-<<<<<<< HEAD
                 ynEigen: proxies.ynToken,
                 assetRegistry: proxies.assetRegistry,
                 eigenStrategyManager: proxies.eigenStrategyManager,
@@ -189,27 +188,16 @@
                 viewer: proxies.viewer,
                 redemptionAssetsVault: proxies.redemptionAssetsVault,
                 withdrawalQueueManager: proxies.withdrawalQueueManager,
-                lsdWrapper: proxies.lsdWrapper
-=======
-                ynEigen: ynToken,
-                assetRegistry: assetRegistry,
-                eigenStrategyManager: eigenStrategyManager,
-                tokenStakingNodesManager: tokenStakingNodesManager,
-                tokenStakingNodeImplementation: tokenStakingNode,
-                ynEigenDepositAdapterInstance: ynEigenDepositAdapterInstance,
-                rateProvider: rateProvider,
-                upgradeTimelock: timelock,
-                viewer: viewer,
+                lsdWrapper: proxies.lsdWrapper,
                 proxies: DeploymentProxies({
                     ynEigen: proxyAddressesEmpty,
                     assetRegistry: proxyAddressesEmpty,
                     eigenStrategyManager: proxyAddressesEmpty,
                     tokenStakingNodesManager: proxyAddressesEmpty,
+                    ynEigenDepositAdapter: proxyAddressesEmpty,
                     rateProvider: proxyAddressesEmpty,
-                    ynEigenDepositAdapter: proxyAddressesEmpty,
                     ynEigenViewer: proxyAddressesEmpty
                 })
->>>>>>> 67bd5e6c
             });
 
             saveDeployment(deployment);
