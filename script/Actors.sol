--- conflicted
+++ resolved
@@ -24,12 +24,9 @@
         address STAKING_NODE_CREATOR;
         address POOLED_DEPOSITS_OWNER;
         address PAUSE_ADMIN;
-<<<<<<< HEAD
         address WITHDRAWAL_MANAGER;
-=======
         address STRATEGY_CONTROLLER;
         address TOKEN_STAKING_NODE_OPERATOR;
->>>>>>> 2ab51bfb
     }
 
     struct Wallets {
@@ -64,34 +61,6 @@
                 YNTokenStakingNodeOperator:0x2234567890123456789012345678901234567890
             });
 
-<<<<<<< HEAD
-        actors[17000] = Actors({
-            eoa: EOAActors({
-                DEFAULT_SIGNER: 0x72fdBD51085bDa5eEEd3b55D1a46E2e92f0837a5,
-                DEPOSIT_BOOTSTRAPPER: 0x72fdBD51085bDa5eEEd3b55D1a46E2e92f0837a5
-            }),
-            admin: AdminActors({
-                ADMIN: holeskyWallets.YNSecurityCouncil,
-                STAKING_ADMIN: holeskyWallets.YNSecurityCouncil,
-                PROXY_ADMIN_OWNER: holeskyWallets.YNSecurityCouncil,
-                REWARDS_ADMIN: holeskyWallets.YNSecurityCouncil,
-                FEE_RECEIVER: holeskyWallets.YNSecurityCouncil,
-                ORACLE_ADMIN: holeskyWallets.YNSecurityCouncil,
-                STAKING_NODES_DELEGATOR: holeskyWallets.YNDelegator,
-                UNPAUSE_ADMIN: holeskyWallets.YNSecurityCouncil
-            }),
-            ops: OpsActors({
-                STAKING_NODES_OPERATOR: holeskyWallets.YNDev,
-                VALIDATOR_MANAGER: holeskyWallets.YNValidatorService,
-                LSD_RESTAKING_MANAGER: holeskyWallets.YNDev,
-                STAKING_NODE_CREATOR: holeskyWallets.YNDev,
-                POOLED_DEPOSITS_OWNER: holeskyWallets.YNDev,
-                PAUSE_ADMIN: holeskyWallets.YNSecurityCouncil,
-                WITHDRAWAL_MANAGER: holeskyWallets.YNDev
-            }),
-            wallets: holeskyWallets
-        });
-=======
             actors[17000] = Actors({
                 eoa: EOAActors({
                     DEFAULT_SIGNER: 0x72fdBD51085bDa5eEEd3b55D1a46E2e92f0837a5,
@@ -115,12 +84,12 @@
                     POOLED_DEPOSITS_OWNER: holeskyWallets.YNDev,
                     PAUSE_ADMIN: holeskyWallets.YNSecurityCouncil,
                     STRATEGY_CONTROLLER: holeskyWallets.YNStrategyController,
-                    TOKEN_STAKING_NODE_OPERATOR: holeskyWallets.YNTokenStakingNodeOperator
+                    TOKEN_STAKING_NODE_OPERATOR: holeskyWallets.YNTokenStakingNodeOperator,
+                    WITHDRAWAL_MANAGER: holeskyWallets.YNDev
                 }),
                 wallets: holeskyWallets
             });
         }
->>>>>>> 2ab51bfb
 
         Wallets memory mainnetWallets = Wallets({
             YNSecurityCouncil: 0xfcad670592a3b24869C0b51a6c6FDED4F95D6975,
@@ -155,13 +124,10 @@
                 STAKING_NODE_CREATOR: mainnetWallets.YNDev,
                 POOLED_DEPOSITS_OWNER: 0xE1fAc59031520FD1eb901da990Da12Af295e6731,
                 PAUSE_ADMIN: mainnetWallets.YNDev,
-<<<<<<< HEAD
                 // TODO: fix for mainnet deployment
-                WITHDRAWAL_MANAGER: mainnetWallets.YNDev
-=======
+                WITHDRAWAL_MANAGER: mainnetWallets.YNDev,
                 STRATEGY_CONTROLLER: mainnetWallets.YNStrategyController,
                 TOKEN_STAKING_NODE_OPERATOR: mainnetWallets.YNTokenStakingNodeOperator
->>>>>>> 2ab51bfb
             }),
             wallets: mainnetWallets
         });
