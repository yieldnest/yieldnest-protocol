// SPDX-License-Identifier: BSD 3-Clause License
pragma solidity ^0.8.24;

import {stdJson} from "lib/forge-std/src/StdJson.sol";
import {ynEigen} from "src/ynEIGEN/ynEigen.sol";
import {AssetRegistry} from "src/ynEIGEN/AssetRegistry.sol";
import {EigenStrategyManager} from "src/ynEIGEN/EigenStrategyManager.sol";
import {TokenStakingNodesManager} from "src/ynEIGEN/TokenStakingNodesManager.sol";
import {TokenStakingNode} from "src/ynEIGEN/TokenStakingNode.sol";
import {ynEigenDepositAdapter} from "src/ynEIGEN/ynEigenDepositAdapter.sol";
import {IRateProvider} from "src/interfaces/IRateProvider.sol";
import {TimelockController} from "@openzeppelin/contracts/governance/TimelockController.sol";

import {ActorAddresses} from "script/Actors.sol";
import {ContractAddresses} from "script/ContractAddresses.sol";
import {BaseScript} from "script/BaseScript.s.sol";
import {ynEigenViewer} from "src/ynEIGEN/ynEigenViewer.sol";

import {console} from "lib/forge-std/src/console.sol";

contract BaseYnEigenScript is BaseScript {
    using stdJson for string;

    struct Deployment {
        ynEigen ynEigen;
        AssetRegistry assetRegistry;
        EigenStrategyManager eigenStrategyManager;
        TokenStakingNodesManager tokenStakingNodesManager;
        TokenStakingNode tokenStakingNodeImplementation;
        ynEigenDepositAdapter ynEigenDepositAdapterInstance;
        IRateProvider rateProvider;
        TimelockController upgradeTimelock;
        ynEigenViewer viewer;
    }

    struct Asset {
        string name;
        address strategy;
        address token;
    }

    struct Input {
        Asset[] assets;
        uint256 chainId;
        string name;
        string symbol;
    }

    error IncorrectChainId(uint256 specifiedChainId, uint256 actualChainId);
    error UnsupportedChainId(uint256 chainId);
    error UnsupportedAsset(string asset, uint256 chainId);

    Input public inputs;
    ActorAddresses.Actors public actors;
    ContractAddresses.ChainAddresses public chainAddresses;

    address internal _deployer;
<<<<<<< HEAD
    uint256 internal _chainId;
    string internal _network;

    constructor() {
        _deployer = vm.envAddress("DEPLOYER_ADDRESS");

=======

    constructor() {
>>>>>>> 50c153a4
        actors = getActors();
        chainAddresses = getChainAddresses();
    }

<<<<<<< HEAD
=======
    function _initDeployer() internal {
        _deployer = msg.sender; // set by --sender when running the script
    }

>>>>>>> 50c153a4
    function _loadJson(string memory _path) internal {
        string memory path = string(abi.encodePacked(vm.projectRoot(), "/", _path));
        string memory json = vm.readFile(path);
        bytes memory data = vm.parseJson(json);
<<<<<<< HEAD

        Input memory _inputs = abi.decode(data, (Input));

        this.loadInputs(_inputs);
    }

=======

        Input memory _inputs = abi.decode(data, (Input));

        this.loadInputs(_inputs);
    }

>>>>>>> 50c153a4
    /**
     * @dev this function is required to load the JSON input struct into storage untill that feature is added to foundry
     */
    function loadInputs(Input calldata _inputs) external {
        inputs = _inputs;
    }

    function _validateNetwork() internal virtual {
        if (block.chainid != inputs.chainId) revert IncorrectChainId(inputs.chainId, block.chainid);
        if (!isSupportedChainId(inputs.chainId)) revert UnsupportedChainId(inputs.chainId);
    }

    function tokenName() internal view returns (string memory) {
        return inputs.symbol;
    }

    function getDeploymentFile() internal view virtual returns (string memory) {
        string memory root = vm.projectRoot();

        return string.concat(root, "/deployments/", tokenName(), "-", vm.toString(block.chainid), ".json");
    }

    function saveDeployment(Deployment memory deployment) public virtual {
        string memory json = "deployment";

        // contract addresses
        serializeProxyElements(json, tokenName(), address(deployment.ynEigen));
        serializeProxyElements(json, "assetRegistry", address(deployment.assetRegistry));
        serializeProxyElements(json, "eigenStrategyManager", address(deployment.eigenStrategyManager));
        serializeProxyElements(json, "tokenStakingNodesManager", address(deployment.tokenStakingNodesManager));
        vm.serializeAddress(json, "tokenStakingNodeImplementation", address(deployment.tokenStakingNodeImplementation));
        serializeProxyElements(json, "ynEigenDepositAdapter", address(deployment.ynEigenDepositAdapterInstance));
        serializeProxyElements(json, "rateProvider", address(deployment.rateProvider));
        serializeProxyElements(json, "ynEigenViewer", address(deployment.viewer));
        vm.serializeAddress(json, "upgradeTimelock", address(deployment.upgradeTimelock));

        // actors
        vm.serializeAddress(json, "PROXY_ADMIN_OWNER", address(actors.admin.PROXY_ADMIN_OWNER));
        vm.serializeAddress(json, "ADMIN", address(actors.admin.ADMIN));
        vm.serializeAddress(json, "STAKING_ADMIN", address(actors.admin.STAKING_ADMIN));
        vm.serializeAddress(json, "STAKING_NODES_OPERATOR", address(actors.ops.STAKING_NODES_OPERATOR));
        vm.serializeAddress(json, "PAUSE_ADMIN", address(actors.ops.PAUSE_ADMIN));
        vm.serializeAddress(json, "UNPAUSE_ADMIN", address(actors.admin.UNPAUSE_ADMIN));
        vm.serializeAddress(json, "TOKEN_STAKING_NODE_CREATOR", address(actors.ops.STAKING_NODE_CREATOR));
        vm.serializeAddress(json, "STRATEGY_CONTROLLER", address(actors.ops.STRATEGY_CONTROLLER));
        vm.serializeAddress(json, "EIGEN_STRATEGY_ADMIN", address(actors.admin.EIGEN_STRATEGY_ADMIN));
        vm.serializeAddress(json, "YnSecurityCouncil", address(actors.wallets.YNSecurityCouncil));
        vm.serializeAddress(json, "YNDev", address(actors.wallets.YNDev));
        string memory finalJson = vm.serializeAddress(json, "DEFAULT_SIGNER", address((actors.eoa.DEFAULT_SIGNER)));

        vm.writeJson(finalJson, getDeploymentFile());

        console.log("Deployment JSON file written successfully:", getDeploymentFile());
    }

    function loadDeployment() public view returns (Deployment memory) {
        string memory deploymentFile = getDeploymentFile();
        string memory jsonContent = vm.readFile(deploymentFile);
        Deployment memory deployment;
        deployment.ynEigen = ynEigen(payable(jsonContent.readAddress(string.concat(".proxy-", tokenName()))));
        deployment.tokenStakingNodesManager =
            TokenStakingNodesManager(payable(jsonContent.readAddress(".proxy-tokenStakingNodesManager")));
        deployment.assetRegistry = AssetRegistry(payable(jsonContent.readAddress(".proxy-assetRegistry")));
        deployment.eigenStrategyManager =
            EigenStrategyManager(payable(jsonContent.readAddress(".proxy-eigenStrategyManager")));
        deployment.tokenStakingNodeImplementation =
            TokenStakingNode(payable(jsonContent.readAddress(".tokenStakingNodeImplementation")));
        deployment.ynEigenDepositAdapterInstance =
            ynEigenDepositAdapter(payable(jsonContent.readAddress(".proxy-ynEigenDepositAdapter")));
        deployment.rateProvider = IRateProvider(payable(jsonContent.readAddress(".proxy-rateProvider")));
        deployment.viewer = ynEigenViewer(payable(jsonContent.readAddress(".proxy-ynEigenViewer")));
        deployment.upgradeTimelock = TimelockController(payable(jsonContent.readAddress(".upgradeTimelock")));

        return deployment;
    }

    function getProxyAddress(string memory contractName) public view returns (address) {
        string memory deploymentFile = getDeploymentFile();
        string memory jsonContent = vm.readFile(deploymentFile);
        string memory proxyKey = string.concat(".proxy-", contractName);
        return jsonContent.readAddress(proxyKey);
    }
}<|MERGE_RESOLUTION|>--- conflicted
+++ resolved
@@ -55,47 +55,26 @@
     ContractAddresses.ChainAddresses public chainAddresses;
 
     address internal _deployer;
-<<<<<<< HEAD
-    uint256 internal _chainId;
-    string internal _network;
 
     constructor() {
-        _deployer = vm.envAddress("DEPLOYER_ADDRESS");
-
-=======
-
-    constructor() {
->>>>>>> 50c153a4
         actors = getActors();
         chainAddresses = getChainAddresses();
     }
 
-<<<<<<< HEAD
-=======
     function _initDeployer() internal {
         _deployer = msg.sender; // set by --sender when running the script
     }
 
->>>>>>> 50c153a4
     function _loadJson(string memory _path) internal {
         string memory path = string(abi.encodePacked(vm.projectRoot(), "/", _path));
         string memory json = vm.readFile(path);
         bytes memory data = vm.parseJson(json);
-<<<<<<< HEAD
 
         Input memory _inputs = abi.decode(data, (Input));
 
         this.loadInputs(_inputs);
     }
 
-=======
-
-        Input memory _inputs = abi.decode(data, (Input));
-
-        this.loadInputs(_inputs);
-    }
-
->>>>>>> 50c153a4
     /**
      * @dev this function is required to load the JSON input struct into storage untill that feature is added to foundry
      */
